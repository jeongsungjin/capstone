--- conflicted
+++ resolved
@@ -101,11 +101,7 @@
             path_sub = message_filters.Subscriber(path_topic, Path)
             meta_sub = message_filters.Subscriber(path_meta_topic, PathMeta)
             ts = message_filters.TimeSynchronizer([path_sub, meta_sub], 10)
-<<<<<<< HEAD
-            ts.registerCallback(self._path_cb, callback_args=vid)
-=======
             ts.registerCallback(lambda path, meta, vid=vid: self._path_cb(path, meta, vid))
->>>>>>> b6b99f64
 
             rospy.logdebug("Subscribed path topic: %s (car_id=%d)", path_topic, vid)
         
