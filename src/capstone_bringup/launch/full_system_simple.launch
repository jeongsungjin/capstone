<launch>
  <arg name="num_vehicles" default="3" />
  <arg name="enable_platooning" default="false" />
  <arg name="enable_bev_pipeline" default="true" />
  <arg name="enable_heading_fuser" default="false" />
  <!-- raw camera BEV vs fused heading BEV -->
  <arg name="bev_topic_raw" default="/bev_info_raw" />
  <arg name="bev_topic_teleport" default="/bev_info_raw" />
  <arg name="udp_port" default="60050" />
  <arg name="tm_signals_yaml" default="$(find traffic_manager)/config/traffic_signals.yaml" />
  <arg name="tm_publish_hz" default="10.0" />
  <arg name="enable_status_udp" default="true" />
  <arg name="status_udp_port" default="60070" />
  <arg name="status_udp_dest_ip" default="192.168.0.200" />
  <!-- Vehicle IPs (논리 ID 순서) -->
  <arg name="vehicle_1_ip" default="192.168.0.16" />
  <arg name="vehicle_2_ip" default="192.168.0.17" />
  <arg name="vehicle_3_ip" default="192.168.0.2" />
  <arg name="vehicle_4_ip" default="192.168.0.14" />
  <arg name="vehicle_5_ip" default="192.168.0.16" />
  <arg name="vehicle_6_ip" default="10.10.103.106" />

  <!-- Teleporter -->
  <include if="$(arg enable_bev_pipeline)" file="$(find capstone_bringup)/launch/bev_id_teleporter_simple.launch">
    <arg name="num_vehicles" value="$(arg num_vehicles)" />
    <arg name="bev_topic" value="$(arg bev_topic_teleport)" />
  </include>

  <!-- Planner + Controller + Visualization -->
  <include file="$(find capstone_bringup)/launch/conflict_free_system_simple.launch">
    <arg name="enable_platooning" value="$(arg enable_platooning)" />
    <arg name="num_vehicles" value="$(arg num_vehicles)" />
    <arg name="enable_manual_goal" value="false" />
    <arg name="enable_bev_tracking_hold" value="$(arg enable_bev_pipeline)" />
    <arg name="enable_bev_pipeline" value="$(arg enable_bev_pipeline)" />
    <arg name="enable_heading_fuser" value="$(arg enable_heading_fuser)" />
    <arg name="bev_topic_raw" value="$(arg bev_topic_raw)" />
    <arg name="bev_topic_teleport" value="$(arg bev_topic_teleport)" />
    <arg name="vehicle_1_ip" value="$(arg vehicle_1_ip)" />
    <arg name="vehicle_2_ip" value="$(arg vehicle_2_ip)" />
    <arg name="vehicle_3_ip" value="$(arg vehicle_3_ip)" />
    <arg name="vehicle_4_ip" value="$(arg vehicle_4_ip)" />
    <arg name="vehicle_5_ip" value="$(arg vehicle_5_ip)" />
    <arg name="vehicle_6_ip" value="$(arg vehicle_6_ip)" />
  </include>
  <!-- BEV inference UDP 수신 -->
  <node if="$(arg enable_bev_pipeline)"
        pkg="perception"
        type="inference_receiver.py"
        name="inference_receiver"
        output="screen">
    <param name="udp_ip" value="0.0.0.0" />
    <param name="udp_port" value="$(arg udp_port)" />
    <param name="allowed_classes" value="0" />
    <param name="topic" value="$(arg bev_topic_raw)" />
  </node>
  <!-- Traffic manager (signals publisher + UI) -->
  <include file="$(find traffic_manager)/launch/traffic_manager.launch">
    <arg name="signals_yaml" value="$(arg tm_signals_yaml)" />
    <arg name="publish_hz" value="$(arg tm_publish_hz)" />
    <arg name="num_vehicles" value="$(arg num_vehicles)" />
  </include>
  <!-- Status UDP broadcaster -->
  <node if="$(arg enable_status_udp)"
        pkg="capstone_msgs"
        type="udp_status_broadcaster.py"
        name="udp_status_broadcaster"
        output="screen">
    <param name="dest_ip" value="$(arg status_udp_dest_ip)" />
    <param name="port" value="$(arg status_udp_port)" />
    <param name="num_vehicles" value="$(arg num_vehicles)" />
    <param name="uplink_topic" value="/uplink" />
    <param name="path_topic_prefix" value="/global_path_" />
    <param name="vehicle_ips" value="[ '$(arg vehicle_1_ip)', '$(arg vehicle_2_ip)', '$(arg vehicle_3_ip)', '$(arg vehicle_4_ip)', '$(arg vehicle_5_ip)', '$(arg vehicle_6_ip)' ]" />
    <param name="hw_ip_prefix" value="192.168.0." />
    <param name="hw_ip_offset" value="10" />
  </node>
  <!-- RC UDP senders (simple) -->
  <!-- <include file="$(find capstone_bringup)/launch/udp_ackermann_senders_simple.launch">
    <arg name="num_vehicles" value="$(arg num_vehicles)" />
<<<<<<< HEAD
    <arg name="vehicle_1_ip" value="$(arg vehicle_1_ip)" />
    <arg name="vehicle_2_ip" value="$(arg vehicle_2_ip)" />
    <arg name="vehicle_3_ip" value="$(arg vehicle_3_ip)" />
    <arg name="vehicle_4_ip" value="$(arg vehicle_4_ip)" />
    <arg name="vehicle_5_ip" value="$(arg vehicle_5_ip)" />
    <arg name="vehicle_6_ip" value="$(arg vehicle_6_ip)" />
  </include>
=======
  </include> -->
>>>>>>> 9a4768e9
</launch>

<|MERGE_RESOLUTION|>--- conflicted
+++ resolved
@@ -78,7 +78,6 @@
   <!-- RC UDP senders (simple) -->
   <!-- <include file="$(find capstone_bringup)/launch/udp_ackermann_senders_simple.launch">
     <arg name="num_vehicles" value="$(arg num_vehicles)" />
-<<<<<<< HEAD
     <arg name="vehicle_1_ip" value="$(arg vehicle_1_ip)" />
     <arg name="vehicle_2_ip" value="$(arg vehicle_2_ip)" />
     <arg name="vehicle_3_ip" value="$(arg vehicle_3_ip)" />
@@ -86,8 +85,5 @@
     <arg name="vehicle_5_ip" value="$(arg vehicle_5_ip)" />
     <arg name="vehicle_6_ip" value="$(arg vehicle_6_ip)" />
   </include>
-=======
-  </include> -->
->>>>>>> 9a4768e9
 </launch>
 
