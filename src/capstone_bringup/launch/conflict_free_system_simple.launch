--- conflicted
+++ resolved
@@ -86,11 +86,7 @@
   <node pkg="carla_multi_vehicle_control" type="simple_multi_vehicle_controller.py" name="multi_vehicle_controller">
     <param name="num_vehicles" value="$(arg num_vehicles)" />
     <param name="lookahead_distance" value="8.0" />
-<<<<<<< HEAD
-    <param name="target_speed" value="6.0" />
-=======
     <param name="target_speed" value="5.0" />
->>>>>>> b6b99f64
     <param name="use_speed_override" value="$(arg enable_platooning)" />
     <param name="speed_override_timeout" value="0.5" />
     <!-- Low-voltage / parking speed clamp (must match planner destinations) -->
