<launch>
  <arg name="num_vehicles" default="3" />
  <arg name="enable_rviz" default="true" />
  <arg name="rviz_config" default="$(find carla_multi_vehicle_planner)/config/multi_vehicle_planner.rviz" />
  <arg name="enable_platooning" default="true" />
  <arg name="enable_manual_goal" default="true" />
  <arg name="enable_bev_tracking_hold" default="true" />
  <arg name="enable_bev_pipeline" default="true" />
  <arg name="enable_heading_fuser" default="false" />
  <!-- raw: camera-only BEV; fused: heading_fuser output -->
  <arg name="bev_topic_raw" default="/bev_info_raw" />
  <arg name="bev_topic_teleport" default="/bev_info_raw" />

  <!-- 1) Spawner (no autopilot) -->
  <node pkg="carla_multi_vehicle_planner" type="multi_vehicle_spawner.py" name="multi_vehicle_spawner" output="screen">
    <param name="num_vehicles" value="$(arg num_vehicles)" />
    <param name="vehicle_model" value="vehicle.vehicle.jetracer_red" />
    <param name="enable_platoon_spawn" value="$(arg enable_platooning)" />
    <param name="platoon_spawn_gap_m" value="4.0" />
    <param name="spawn_min_separation_m" value="6.0" />
  </node>

  <!-- 2) Planner (simple) -->
  <node pkg="carla_multi_vehicle_planner" type="simple_multi_agent_planner.py" name="conflict_free_planner" output="screen">
    <env name="PYTHONPATH" value="$(find carla_multi_vehicle_planner)/scripts:$(optenv PYTHONPATH)" />
    <param name="num_vehicles" value="$(arg num_vehicles)" />
    <param name="min_destination_distance" value="15.0" />
    <param name="max_destination_distance" value="200.0" />
    <!-- Low-voltage direct parking parameters -->
    <param name="low_voltage_threshold" value="5.0" />
    <param name="low_voltage_dest_x" value="-12.5" />
    <param name="low_voltage_dest_y" value="-16.5" />
    <param name="parking_dest_x" value="-23.0" />
    <param name="parking_dest_y" value="-16.5" />
    <param name="parking_trigger_distance_m" value="3.0" />
    <param name="obstacle_stop_distance" value="3.0"/>
    <param name="avoidance_margin_after" value="3.0"/>
  </node>

  <!-- 2.5) Occupancy grid -->
  <node pkg="capstone_visualization" type="occupancy_grid_publisher.py" name="occupancy_grid_publisher" output="screen" />

  <!-- 3) Relay global_path_* -> planned_path_* -->
  <!-- 군집 OFF: 모든 차량에 대해 릴레이 -->
  <node unless="$(arg enable_platooning)" pkg="carla_multi_vehicle_planner" type="path_relay.py" name="path_relay" output="screen">
    <param name="num_vehicles" value="$(arg num_vehicles)" />
    <param name="ignore_roles" value="" />
  </node>
  <!-- 군집 ON: 리더(1번)만 릴레이, 팔로워는 플래툰 매니저가 퍼블리시 -->
  <node if="$(arg enable_platooning)" pkg="carla_multi_vehicle_planner" type="path_relay.py" name="path_relay_platoon" output="screen">
    <param name="num_vehicles" value="$(arg num_vehicles)" />
    <param name="ignore_roles" value="ego_vehicle_2,ego_vehicle_3" />
  </node>

  <!-- 3.5) Visualizer -->
  <node pkg="capstone_visualization" type="bev_visualizer.py" name="bev_visualizer" output="screen" />
  <!-- <node pkg="carla_multi_vehicle_planner" type="rviz_obstacle_manager.py" name="obstacle_manager" output="screen" /> -->

  <!-- 3.6) Manual goal tools -->
  <!-- <node if="$(arg enable_manual_goal)" pkg="carla_multi_vehicle_planner" type="rviz_goal_mux.py" name="rviz_goal_mux" output="screen">
    <param name="default_vehicle" value="ego_vehicle_1" />
  </node>
  <node unless="$(arg enable_manual_goal)" pkg="carla_multi_vehicle_planner" type="rviz_click_teleporter.py" name="rviz_click_teleporter" output="screen">
  </node> -->
  <node pkg="carla_multi_vehicle_planner" type="key_selector.py" name="key_selector" output="screen" />

  <!-- Optional: IMU uplink + heading fuser -->
  <node if="$(arg enable_heading_fuser)" pkg="perception" type="imu_uplink_receiver.py" name="imu_uplink_receiver" output="screen">
    <param name="udp_ip" value="0.0.0.0" />
    <param name="udp_port" value="5560" />
    <param name="topic" value="/imu_uplink" />
    <param name="publish_hz" value="30.0" />
    <param name="republish_last" value="true" />
  </node>
  <node if="$(arg enable_heading_fuser)" pkg="perception" type="heading_fuser.py" name="heading_fuser" output="screen">
    <param name="imu_topic" value="/imu_uplink" />
    <param name="bev_topic" value="$(arg bev_topic_raw)" />
    <param name="out_topic" value="/bev_info" />
    <param name="k_gain" value="0.1" />
    <param name="gate_deg" value="20.0" />
  </node>

  <!-- 4) Controller -->
  <!-- Low-voltage / parking speed clamp (must match planner destinations) -->
  
  <node pkg="carla_multi_vehicle_control" type="simple_multi_vehicle_controller.py" name="multi_vehicle_controller">
    <param name="num_vehicles" value="$(arg num_vehicles)" />
    <param name="lookahead_distance" value="8.0" />
    <param name="target_speed" value="6.0" />
    <param name="use_speed_override" value="$(arg enable_platooning)" />
    <param name="speed_override_timeout" value="0.5" />
    <!-- Low-voltage / parking speed clamp (must match planner destinations) -->
    <param name="low_voltage_threshold" value="5.0" />
    <param name="parking_dest_x" value="-25.0" />
    <param name="parking_dest_y" value="-16.5" />
    <param name="parking_speed" value="3.0" />
    <param name="parking_speed_radius" value="8.0" />
    <param name="parking_stop_radius" value="3.0" />
  </node>

  <!-- 4.1) Deadlock token manager (ID 우선, 전방 점유 없을 때 토큰 부여) -->
  <node pkg="carla_multi_vehicle_control" type="deadlock_token_manager.py" name="deadlock_token_manager" output="screen">
    <param name="num_vehicles" value="$(arg num_vehicles)" />
    <param name="lookahead_m" value="8.0" />
    <param name="safe_distance_m" value="2.5" />
    <param name="stop_speed_thresh" value="0.3" />
    <param name="stop_time_thresh" value="2.0" />
    <param name="token_timeout" value="5.0" />
    <param name="check_hz" value="5.0" />
    <param name="path_topic_prefix" value="/global_path_" />
    <param name="pose_topic_prefix" value="/" />
  </node>

  <!-- 4.2) 간단 플래툰 매니저: 1번 경로 공유 + 속도 오버라이드 -->
  <node if="$(arg enable_platooning)" pkg="carla_multi_vehicle_control" type="simple_platoon_manager.py" name="simple_platoon_manager" output="screen">
    <param name="num_vehicles" value="$(arg num_vehicles)" />
    <param name="leader_role" value="ego_vehicle_1" />
    <param name="follower_roles" value="ego_vehicle_2,ego_vehicle_3" />
    <!-- path_relay가 planned_path_1을 퍼블리시하므로 이를 소스로 사용 -->
    <param name="path_source_topic" value="/planned_path_ego_vehicle_1" />
    <param name="desired_gap_m" value="5.0" />
    <param name="max_speed_mps" value="10.0" />
    <!-- 0: 가속 제한 해제 -->
    <param name="accel_limit_mps2" value="0.0" />
    <param name="control_hz" value="30.0" />
    <param name="republish_hz" value="0.0" />
    <param name="min_follow_speed_mps" value="2.0" />
    <param name="stop_gap_m" value="1.0" />
    <param name="force_min_if_lead_moves" value="true" />
    <param name="kp_follow" value="0.3" />
    <param name="kd_follow" value="0.1" />
    <!-- 리더 경로는 path_relay가 퍼블리시하므로 플래툰 매니저는 팔로워만 퍼블리시 -->
    <param name="publish_leader_path" value="false" />
  </node>

<<<<<<< HEAD
  <!-- 4.5) BEV speed PID override (per-vehicle PID params) -->
  <node if="$(arg enable_pid)" pkg="carla_multi_vehicle_control" type="bev_speed_override_pid.py" name="bev_speed_override_pid">
    <param name="num_vehicles" value="$(arg num_vehicles)" />

    <!-- BEV input -->
    <param name="bev_topic" value="$(arg bev_topic_raw)" />
    <param name="use_detection_index" value="true" />
    <param name="id_offset" value="0" />
    <!-- BEV speeds already look like m/s (2~13), so use scale 1.0 -->
    <param name="bev_speed_scale" value="1.0" />
    <!-- enable PID logging to confirm measurements are used -->
    <param name="log_missing_measurement" value="false" />
    <param name="log_measurement" value="false" />

    <!-- Ackermann raw input from controller & final output to UDP sender -->
    <param name="cmd_raw_template" value="/carla/ego_vehicle_{vid}/vehicle_control_cmd_raw" />
    <param name="cmd_out_template" value="/carla/ego_vehicle_{vid}/vehicle_control_cmd" />

    <!-- default PID / limits (fallback when vehicle override not provided) -->
    <param name="default/kp" value="0.0" />
    <param name="default/ki" value="0.0" />
    <param name="default/kd" value="0.0" />
    <param name="default/target_speed_mps" value="0.5" />
    <param name="default/min_speed_cmd" value="0.0" />
    <param name="default/max_speed_cmd" value="1.0" />

    <!-- teleport/discontinuity safety -->
    <param name="enable_jump_reset" value="true" />
    <param name="pos_jump_m" value="1.0" />

    <!-- per-vehicle overrides (A 방식) -->
    <rosparam param="vehicles">
      ego_vehicle_1: {kp: 1.0, ki: 0.0, kd: 0.0, target_speed_mps: 5.0, min_speed_cmd: 0.0, max_speed_cmd: 5.0}
      ego_vehicle_2: {kp: 1.00, ki: 0.20, kd: 0.00, target_speed_mps: 0.5, min_speed_cmd: 0.00, max_speed_cmd: 1.00}
      ego_vehicle_3: {kp: 1.10, ki: 0.22, kd: 0.00, target_speed_mps: 0.5, min_speed_cmd: 0.00, max_speed_cmd: 1.00}
    </rosparam>
  </node>

=======
>>>>>>> 98d76803

  <!-- RViz -->
  <!-- <node if="$(arg enable_rviz)" pkg="rviz" type="rviz" name="rviz"
        args="-d $(arg rviz_config)"
        output="screen"
        required="false" /> -->
</launch>

<|MERGE_RESOLUTION|>--- conflicted
+++ resolved
@@ -133,9 +133,8 @@
     <param name="publish_leader_path" value="false" />
   </node>
 
-<<<<<<< HEAD
   <!-- 4.5) BEV speed PID override (per-vehicle PID params) -->
-  <node if="$(arg enable_pid)" pkg="carla_multi_vehicle_control" type="bev_speed_override_pid.py" name="bev_speed_override_pid">
+  <node if="$(arg enable_pid)" pkg="carla_multi_vehicle_control" type="bev_speed_override_pid.py" name="bev_speed_override_pid" output="screen">
     <param name="num_vehicles" value="$(arg num_vehicles)" />
 
     <!-- BEV input -->
@@ -172,8 +171,6 @@
     </rosparam>
   </node>
 
-=======
->>>>>>> 98d76803
 
   <!-- RViz -->
   <!-- <node if="$(arg enable_rviz)" pkg="rviz" type="rviz" name="rviz"
