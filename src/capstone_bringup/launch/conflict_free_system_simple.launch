<launch>
  <arg name="num_vehicles" default="3" />
  <arg name="enable_rviz" default="true" />
  <arg name="rviz_config" default="$(find carla_multi_vehicle_planner)/config/multi_vehicle_planner.rviz" />
  <arg name="enable_platooning" default="false" />
  <arg name="enable_manual_goal" default="true" />
  <arg name="enable_bev_tracking_hold" default="false" />
  <arg name="enable_bev_pipeline" default="false" />

  <!-- 1) Spawner (no autopilot) -->
  <node pkg="carla_multi_vehicle_planner" type="multi_vehicle_spawner.py" name="multi_vehicle_spawner" output="screen">
    <param name="num_vehicles" value="$(arg num_vehicles)" />
    <param name="vehicle_model" value="vehicle.vehicle.jetracer_red" />
  </node>

  <!-- 2) Planner (simple) -->
  <!-- <node pkg="carla_multi_vehicle_planner" type="simple_multi_agent_planner.py" name="conflict_free_planner" output="screen">
    <env name="PYTHONPATH" value="$(find carla_multi_vehicle_planner)/scripts:$(optenv PYTHONPATH)" />
    <param name="num_vehicles" value="$(arg num_vehicles)" />
    <param name="min_destination_distance" value="15.0" />
    <param name="max_destination_distance" value="200.0" /> -->
    <!-- Low-voltage direct parking parameters -->
    <!-- <param name="low_voltage_threshold" value="5.0" />
    <param name="low_voltage_dest_x" value="-12.5" />
    <param name="low_voltage_dest_y" value="-16.5" />
    <param name="parking_dest_x" value="-23.0" />
    <param name="parking_dest_y" value="-16.5" />
    <param name="parking_trigger_distance_m" value="3.0" />
  </node> -->

  <node pkg="carla_multi_vehicle_planner" type="psipp_multi_agent_planner.py" name="conflict_free_planner" output="screen">
    <env name="PYTHONPATH" value="$(find carla_multi_vehicle_planner)/scripts:$(optenv PYTHONPATH)" />
    <param name="num_vehicles" value="$(arg num_vehicles)" />
    <param name="waypoint_spacing" value="0.1" />
    <param name="vehicle_radius" value="5.0" />
    <param name="goal_reached_threshold" value="5.0" />
    <param name="replan_interval" value="2.0" />
    <param name="min_destination_distance" value="15.0" />
    <param name="max_destination_distance" value="200.0" />
    <param name="roadmap_file" value="$(find carla_multi_vehicle_planner)/config/roadmap.json" />
    <param name="target_speed" value="6.0" />
  </node>

  <!-- 2.5) Occupancy grid -->
  <node pkg="capstone_visualization" type="occupancy_grid_publisher.py" name="occupancy_grid_publisher" output="screen" />

  <!-- 3) Relay global_path_* -> planned_path_* -->
  <node pkg="carla_multi_vehicle_planner" type="path_relay.py" name="path_relay" output="screen">
    <param name="num_vehicles" value="$(arg num_vehicles)" />
    <param name="ignore_roles" value="" />
  </node>

  <!-- 3.5) Visualizer -->
  <node pkg="capstone_visualization" type="bev_visualizer.py" name="bev_visualizer" output="screen" />

  <!-- 3.6) Manual goal tools -->
  <!-- <node if="$(arg enable_manual_goal)" pkg="carla_multi_vehicle_planner" type="rviz_goal_mux.py" name="rviz_goal_mux" output="screen">
    <param name="default_vehicle" value="ego_vehicle_1" />
  </node>
  <node unless="$(arg enable_manual_goal)" pkg="carla_multi_vehicle_planner" type="rviz_click_teleporter.py" name="rviz_click_teleporter" output="screen">
  </node>
  <node pkg="carla_multi_vehicle_planner" type="key_selector.py" name="key_selector" output="screen" /> -->

  <!-- 4) Controller -->
  <!-- Low-voltage / parking speed clamp (must match planner destinations) -->
  
  <node pkg="carla_multi_vehicle_control" type="simple_multi_vehicle_controller.py" name="multi_vehicle_controller" output="screen">
    <param name="num_vehicles" value="$(arg num_vehicles)" />
    <param name="lookahead_distance" value="4.0" />
<<<<<<< HEAD
    <param name="target_speed" value="6.0" />
=======
    <param name="target_speed" value="4.0" />
    <!-- Low-voltage / parking speed clamp (must match planner destinations) -->
>>>>>>> a8659930
    <param name="low_voltage_threshold" value="5.0" />
    <param name="parking_dest_x" value="-25.0" />
    <param name="parking_dest_y" value="-16.5" />
    <param name="parking_speed" value="3.0" />
    <param name="parking_speed_radius" value="8.0" />
    <param name="parking_stop_radius" value="3.0" />
  </node>

  <!-- RViz -->
  <node if="$(arg enable_rviz)" pkg="rviz" type="rviz" name="rviz"
        args="-d $(arg rviz_config)"
        output="screen"
        required="false" />
</launch>

<|MERGE_RESOLUTION|>--- conflicted
+++ resolved
@@ -67,12 +67,8 @@
   <node pkg="carla_multi_vehicle_control" type="simple_multi_vehicle_controller.py" name="multi_vehicle_controller" output="screen">
     <param name="num_vehicles" value="$(arg num_vehicles)" />
     <param name="lookahead_distance" value="4.0" />
-<<<<<<< HEAD
-    <param name="target_speed" value="6.0" />
-=======
     <param name="target_speed" value="4.0" />
     <!-- Low-voltage / parking speed clamp (must match planner destinations) -->
->>>>>>> a8659930
     <param name="low_voltage_threshold" value="5.0" />
     <param name="parking_dest_x" value="-25.0" />
     <param name="parking_dest_y" value="-16.5" />
