#!/usr/bin/env python3
import numpy as np

import math
import random
from typing import Dict, List, Optional, Tuple

import rospy
from capstone_msgs.msg import PathMeta  # type: ignore
from geometry_msgs.msg import PoseStamped
from nav_msgs.msg import Path
from capstone_msgs.msg import PathMeta
from std_msgs.msg import Header, Float32, String

try:
    from capstone_msgs.msg import Uplink  # type: ignore
except Exception:
    Uplink = None  # type: ignore

# Ensure CARLA Python API and Agents are on sys.path (side-effect import)
try:
    import setup_carla_path  # noqa: F401
except Exception:
    setup_carla_path = None  # type: ignore

try:
    import carla  # type: ignore
except Exception as exc:
    carla = None
    rospy.logfatal(f"Failed to import CARLA package: {exc}")

try:
    from agents.navigation.global_route_planner import GlobalRoutePlanner as CARLAGlobalRoutePlanner  # type: ignore
except Exception:
    CARLAGlobalRoutePlanner = None  # type: ignore

try:
    from global_planner import GlobalPlanner
except Exception:
    GlobalPlanner = None  # type: ignore

try:
    from obstacle_planner import ObstaclePlanner
except Exception:
    ObstaclePlanner = None  # type: ignore

# 차량 색상 맵핑 (ego_vehicle_1 ~ ego_vehicle_5)
VEHICLE_COLORS = ["red", "yellow", "green", "black", "white"]

def _get_vehicle_color(role: str) -> str:
    """ego_vehicle_N → 색상 이름 변환"""
    try:
        idx = int(role[-1]) - 1
        return VEHICLE_COLORS[idx] if 0 <= idx < len(VEHICLE_COLORS) else role
    except:
        return role


class SimpleMultiAgentPlanner:
    """
    최소 기능 다중 차량 글로벌 플래너.
    - 각 ego 차량의 현재 전방 위치를 시작점으로 사용
    - 스폰 포인트 중 거리 제약을 만족하는 목적지 임의 선택
    - CARLA GlobalRoutePlanner로 경로 생성 후 /global_path_{role} 퍼블리시
    - 충돌 회피, 수동 목표, 오프셋/시각화 등 부가 기능은 제거
    """
    # 안녕 강욱아 나는 성진이야 지금은 1227 0824이고 암튼 그래
    def __init__(self) -> None:
        rospy.init_node("multi_agent_conflict_free_planner", anonymous=True)

        if carla is None:
            raise RuntimeError("CARLA Python API unavailable")

        self.num_vehicles = int(rospy.get_param("~num_vehicles", 5))
        self.global_route_resolution = float(rospy.get_param("~global_route_resolution", 1.0))
        self.path_thin_min_m = float(rospy.get_param("~path_thin_min_m", 0.1))            # default denser than 0.2
<<<<<<< HEAD
        self.replan_soft_distance_m = float(rospy.get_param("~replan_soft_distance_m", 40.0))
        self.replan_check_interval = float(rospy.get_param("~replan_check_interval", 0.01))
        
=======
        self.replan_soft_distance_m = float(rospy.get_param("~replan_soft_distance_m", 60.0))
        self.replan_check_interval = float(rospy.get_param("~replan_check_interval", 0.2))
>>>>>>> a7eb06b5
        # Align first path segment with vehicle heading by looking slightly ahead when replanning
        self.heading_align_lookahead_m = float(rospy.get_param("~heading_align_lookahead_m", 2.5))
        
        # Start waypoint/path stitch parameters
        self.start_join_max_gap_m = float(rospy.get_param("~start_join_max_gap_m", 12.0))
        self.start_offset_m = float(rospy.get_param("~start_offset_m", 3.0))
        self.path_extension_overlap_m = float(rospy.get_param("~path_extension_overlap_m", 30.0))
        self.max_extend_attempts = int(rospy.get_param("~max_extend_attempts", 3))
        self.min_destination_distance = float(rospy.get_param("~min_destination_distance", 70.0))
        self.max_destination_distance = float(rospy.get_param("~max_destination_distance", 100.0))
        
        # Low-voltage handling (forced destination / parking)
        self.low_voltage_threshold = float(rospy.get_param("~low_voltage_threshold", 5.0))
        self.low_voltage_dest_x = float(rospy.get_param("~low_voltage_dest_x", -12.5))
        self.low_voltage_dest_y = float(rospy.get_param("~low_voltage_dest_y", -16.5))
        self.parking_dest_x = float(rospy.get_param("~parking_dest_x", -27.0))
        self.parking_dest_y = float(rospy.get_param("~parking_dest_y", -16.5))
        self.parking_trigger_distance_m = float(rospy.get_param("~parking_trigger_distance_m", 0.5))
        
         # Destination memory per role (for distance-gated replanning)
        self._current_dest: Dict[str, Optional[carla.Location]] = {self._role_name(i): None for i in range(self.num_vehicles)}
        self._active_paths: Dict[str, List[Tuple[float, float]]] = {}
        self._original_paths: Dict[str, List[Tuple[float, float]]] = {}  # 회피 적용 전 원본 경로
        self._active_path_s: Dict[str, List[float]] = {}
        self._active_path_len: Dict[str, float] = {}
        self._voltage: Dict[int, float] = {}

        # CARLA world/map
        host = rospy.get_param("~carla_host", "localhost")
        port = int(rospy.get_param("~carla_port", 2000))
        timeout = float(rospy.get_param("~carla_timeout", 10.0))
        self.client = carla.Client(host, port)
        self.client.set_timeout(timeout)
        self.world = self.client.get_world()
        self.carla_map = self.world.get_map()

        # Route planner (GlobalPlanner 우선, 없으면 CARLA GlobalRoutePlanner)
        self.route_planner = None
        
        if GlobalPlanner is not None:
            try:
                self.route_planner = GlobalPlanner(self.carla_map, self.global_route_resolution)
                rospy.loginfo("SimpleMultiAgentPlanner: using GlobalPlanner")

            except Exception as exc:
                rospy.logwarn(f"Failed to init GlobalPlanner: {exc}, falling back to CARLAGlobalRoutePlanner")
        
        if self.route_planner is None:
            if CARLAGlobalRoutePlanner is None:
                raise RuntimeError("CARLA GlobalRoutePlanner module unavailable")
            try:
                self.route_planner = CARLAGlobalRoutePlanner(self.carla_map, self.global_route_resolution)
                if hasattr(self.route_planner, "setup"):
                    self.route_planner.setup()
                rospy.loginfo("SimpleMultiAgentPlanner: using CARLA GlobalRoutePlanner")
            except Exception as exc:
                raise RuntimeError(f"Failed to initialize GlobalRoutePlanner: {exc}")
        
        # ObstaclePlanner 초기화 (route_planner 설정 후)
        self._obstacle_planner = None
        if ObstaclePlanner is not None:
            self._obstacle_planner = ObstaclePlanner(
                self.route_planner, 
                self.num_vehicles,
                on_obstacle_change_callback=self._on_obstacle_change
            )
            rospy.loginfo("SimpleMultiAgentPlanner: ObstaclePlanner initialized")

        self._backup_blocked_path: Dict[str, List[Tuple[int, int]]] = {}
        self._should_stop_pos: Dict[str, carla.Location] = {}

        self.spawn_points = self.carla_map.get_spawn_points()
        if not self.spawn_points:
            raise RuntimeError("No spawn points available in CARLA map")

        # Publishers
        self.path_publishers: Dict[str, rospy.Publisher] = {}
        self.path_meta_publishers: Dict[str, rospy.Publisher] = {}
        for index in range(self.num_vehicles):
            role = self._role_name(index)
            topic = f"/global_path_{role}"
            self.path_publishers[role] = rospy.Publisher(topic, Path, queue_size=1, latch=True)

            meta_topic = f"/global_path_meta_{role}"
            self.path_meta_publishers[role] = rospy.Publisher(meta_topic, PathMeta, queue_size=1, latch=True)

        # Destination memory per role (for distance-gated replanning)
        self._current_dest: Dict[str, Optional[carla.Location]] = {self._role_name(i): None for i in range(self.num_vehicles)}
        self._active_paths: Dict[str, List[Tuple[float, float]]] = {}
        self._active_path_s: Dict[str, List[float]] = {}
        self._active_path_len: Dict[str, float] = {}
        self._voltage: Dict[int, float] = {}
        # Low-voltage 단계 관리: idle -> to_buffer(low_voltage_dest) -> to_parking(parking_dest) -> parked
        self._lv_stage: Dict[str, str] = {self._role_name(i): "idle" for i in range(self.num_vehicles)}
        # 수동 목적지 오버라이드 (PoseStamped에서 받음)
        self._override_goal: Dict[str, Optional[carla.Location]] = {self._role_name(i): None for i in range(self.num_vehicles)}
        self._override_active: Dict[str, bool] = {self._role_name(i): False for i in range(self.num_vehicles)}
        self.override_clear_radius = float(rospy.get_param("~override_clear_radius", 3.0))
        self.override_hold_sec = float(rospy.get_param("~override_hold_sec", 5.0))
        self._override_hold_until: Dict[str, float] = {self._role_name(i): 0.0 for i in range(self.num_vehicles)}

        # Uplink subscriber (voltage)
        self.uplink_topic = str(rospy.get_param("~uplink_topic", "/uplink"))
        if Uplink is not None and self.uplink_topic:
            rospy.Subscriber(self.uplink_topic, Uplink, self._uplink_cb, queue_size=10)

        # Override goal subscribers per vehicle
        for index in range(self.num_vehicles):
            role = self._role_name(index)
            topic = f"/override_goal/{role}"
            rospy.Subscriber(topic, PoseStamped, self._override_goal_cb, callback_args=role, queue_size=1)

        rospy.sleep(0.5)
        self._plan_once()
        rospy.Timer(rospy.Duration(self.replan_check_interval), self._replan_check_cb)
    
    def _role_name(self, index: int) -> str:
        return f"ego_vehicle_{index + 1}"

    def _on_obstacle_change(self) -> None:
        """장애물 변화 시 즉시 호출되는 콜백 - 모든 활성 경로에 회피 적용"""
        vehicles = self._get_ego_vehicles()
        
        if not vehicles: return
        if self._obstacle_planner is None: return
        
        for index, vehicle in enumerate(vehicles[:self.num_vehicles]):
            role = self._role_name(index)
            front_loc = self._vehicle_front(vehicle)
            
            # 원본 경로 사용 (없으면 현재 경로 사용)
            original_path = self._active_paths.get(role)
            if not original_path or len(original_path) < 2:
                original_path = self._backup_blocked_path.get(role)

            if not original_path or len(original_path) < 2:
                continue

            # 원본 경로를 현재 위치부터 트리밍 (지나간 부분 제거)
            vx, vy = front_loc.x, front_loc.y
            min_dist = float('inf')
            closest_idx = 0
            for i, (px, py) in enumerate(original_path):
                dist = math.hypot(px - vx, py - vy)
                if dist < min_dist:
                    min_dist = dist
                    closest_idx = i
            
            # 현재 위치부터의 경로만 사용
            trimmed_original = original_path[closest_idx:]
            if len(trimmed_original) < 2:
                trimmed_original = original_path  # fallback
            
            points = self._unique_points(trimmed_original)
            obstacles_on_path = self._obstacle_planner._find_obstacle_on_path(points, is_frenet=False)
            
            if not obstacles_on_path:
                if role in self._obstacle_planner._obstacle_blocked_roles:
                    self._obstacle_planner._obstacle_blocked_roles.pop(role)

                    self._publish_path(trimmed_original, role, "obstacle", [], [])
                    self._store_active_path(role, trimmed_original)

                    self._backup_blocked_path.pop(role)

            else:
                # 트리밍된 원본 경로 기반으로 회피 적용
                modified_path, stop_poses, s_starts, s_ends = self._obstacle_planner.apply_avoidance_to_path(role, points, obstacles_on_path)
                
                if modified_path != trimmed_original:
                    rospy.loginfo(f"[OBSTACLE] {role}: avoidance path applied")
            
                else:
                    rospy.loginfo(f"[OBSTACLE] {role}: path restored to original (no obstacles)")
                
                # 경로 발행 (원본 또는 회피 경로)
                self._publish_path(modified_path, role, "obstacle", s_starts, s_ends)
                self._store_active_path(role, modified_path)

    def has_conflict_opposite(self, role: str, stop_pos: carla.Location, d_offset: float, avoidance_length: float) -> bool:
        """
        좌표 기반 반대 차선 충돌 감지 (Active Path & S-Profile 기반)
        
        Args:
            role: 현재 차량 role
            stop_pos: 회피 시작 위치 (정지 위치 - 장애물 근처로 간주)
            d_offset: 회피 방향 횡방향 오프셋 (단순 참조용, 실제 판단에는 안 씀)
            avoidance_length: 회피 경로 길이
        
        Returns:
            True if should wait, False if can proceed
        """
        # 내 경로 정보 가져오기
        my_path = self._active_paths.get(role)
        my_s_profile = self._active_path_s.get(role)

        # STOP 상태여서 active path가 없는 경우 백업 경로 사용 (갈 길을 미리 알고 있어야 충돌 계산 가능)
        if not my_path or len(my_path) < 2:
            if role in self._backup_blocked_path:
                my_path = self._backup_blocked_path[role]
                my_s_profile, _ = self._compute_path_profile(my_path)

            else:
                return False
        
        # 2. 회피 시작 지점(stop_pos)의 s 좌표 계산
        s_start = self._project_progress_on_path(my_path, my_s_profile, stop_pos.x, stop_pos.y)
        if s_start is None:
            return False

        safe_distance = avoidance_length * 2.0
        my_color = _get_vehicle_color(role)
        
        vehicles = self._get_ego_vehicles()
        for vehicle in vehicles:
            other_role = vehicle.attributes.get("role_name", "")
            
            # 자기 자신 제외
            if other_role == role:
                continue

            # 장애물 회피해야만 하는 차량 제외 (obstacle_blocked_roles)
            if self._obstacle_planner and other_role in self._obstacle_planner._obstacle_blocked_roles:
                continue
            
            # 타 차량의 Active Path 가져오기
            other_path = self._active_paths.get(other_role)
            if not other_path or len(other_path) < 2:
                continue
                
            # 1. 장애물(stop_pos)과 타 차량 경로 간의 거리 확인
            #    거리 > 1.0m 이면 충돌 가능성 있는 차량(반대 차선 등)으로 간주
            dist_to_path = self._dist_point_to_path(other_path, stop_pos.x, stop_pos.y)
            
            if dist_to_path < 1.5:
                # 3. 충돌 가능성 있는 차량의 현재 위치 파악
                other_loc = self._vehicle_front(vehicle) # 전방 위치 기준
                
                # 내 경로 상에서의 s 위치 투영
                s_other = self._project_progress_on_path(my_path, my_s_profile, other_loc.x, other_loc.y)
                
                # 투영 실패 시 무시
                if s_other is None:
                    continue

                # 4. 거리 확인: 회피 경로의 2배 이내면 정지
                dist_diff = abs(s_other - s_start)
                
                if dist_diff <= safe_distance:
                    other_color = _get_vehicle_color(other_role)
                    rospy.logwarn_throttle(1.0, f"[CONFLICT] {my_color}: {other_color} (d={dist_to_path:.1f}m) active overlap ({dist_diff:.1f}m <= {safe_distance:.1f}m) - waiting")
                    return True
        
        return False

    def _get_vehicle_by_role(self, role: str):
        """role 이름으로 차량 액터 찾기"""
        for vehicle in self._get_ego_vehicles():
            if vehicle.attributes.get("role_name", "") == role:
                return vehicle
        return None
        
    def _replan_check_cb(self, _evt) -> None:
        # Distance-gated replanning per vehicle
        vehicles = self._get_ego_vehicles()
        if not vehicles:
            return
    
        for index, vehicle in enumerate(vehicles[: self.num_vehicles]):
            role = self._role_name(index)
            
            front_loc = self._vehicle_front(vehicle)
            dest_override = None
            active_path = self._active_paths.get(role)
            
            # 우회 불가하지만, 정지해야 하는 녀석
            if self._obstacle_planner and role in self._obstacle_planner._obstacle_blocked_roles:
                # 정지 지점과 가까워 진 경우
                stop_pos, d_offset, avoidance_length = self._obstacle_planner.get_stop_pos(role)
                if front_loc.distance(stop_pos) <= self.override_clear_radius:
                    # 좌표 기반 충돌 검사 (회피 경로 길이의 2.5배 이내면 대기)
                    if d_offset is None or self.has_conflict_opposite(role, stop_pos, d_offset, avoidance_length):
                        if role not in self._backup_blocked_path:
                            self._backup_blocked_path[role] = self._active_paths.get(role)

                        stop_pts = [(front_loc.x, front_loc.y)]
                        color = _get_vehicle_color(role)
                        rospy.logfatal(f"[STOP] {color}: 장애물 회피 대기 중 (d_offset={d_offset})")
                        self._publish_path(stop_pts, role, "stop")
                        self._store_active_path(role, stop_pts)
                        continue
                    
                    # 처음부터 정지하지 않아도 됐거나 정지 상황이 해제됐거나 타 차량이 반대 차선을 점유하지 않는 경우
                    else:
                        self._obstacle_planner.stop_done(role)
                        
                        # 만약에 백업해둔 경로가 있다면 복구하기
                        if role in self._backup_blocked_path:
                            self._publish_path(self._backup_blocked_path.get(role), role, "stop")
                            self._store_active_path(role, self._backup_blocked_path.get(role))
                            self._backup_blocked_path.pop(role)

                        continue

            # 사용자가 임의 목적지를 설정한 경우
            elif self._override_active.get(role, False):
                category = "llm"

                # 임의 목적지로 향하고 있는 경우
                if self._override_goal.get(role) is not None:
                    if front_loc.distance(self._override_goal[role]) <= self.override_clear_radius:
                        self._override_goal[role] = None
                        hold_t = rospy.Time.now().to_sec() + max(0.0, float(self.override_hold_sec))
                        self._override_hold_until[role] = hold_t
                        
                        stop_pts = [(front_loc.x, front_loc.y)]
                        rospy.logfatal(f"[STOP] {role}: 임의 목적지 도착 대기 중")
                        self._publish_path(stop_pts, role, "stop")
                        self._store_active_path(role, stop_pts)
                        rospy.loginfo(f"{role}: override goal reached -> hold for {self.override_hold_sec:.1f}s")

                    else:
                        dest_override = self._override_goal[role]
                        current_path = self._active_paths.get(role)
                
                        if current_path and len(current_path) >= 2:
                            # 현재 경로가 사용자의 임의 목적지와 먼 경우에만 재계획하기
                            if math.hypot(current_path[-1][0] - dest_override.x, current_path[-1][1] - dest_override.y) > self.start_join_max_gap_m:
                                prefix = current_path[:-1] if len(current_path) > 1 else current_path
                                if not self._plan_for_role(vehicle, role, front_loc, category, prefix_points=prefix, dest_override=dest_override, force_direct=False):
                                    rospy.logwarn_throttle(5.0, f"{role}: failed to append override path")
                        
                        else:
                            # 경로가 없으면 현재 위치 기준으로 계획
                            if not self._plan_for_role(vehicle, role, front_loc, category, dest_override=dest_override, force_direct=False):
                                rospy.logwarn_throttle(5.0, f"{role}: failed to plan override path")

                # 도착해서 대기 중인 경우
                else:
                    if rospy.Time.now().to_sec() >= self._override_hold_until[role]:
                        self._override_hold_until[role] = 0.0
                        self._override_active[role] = False

                continue

            # override가 없을 때만 저전압/일반 로직 수행
            elif self._is_low_voltage(role):
                category = "battery"

                stage = self._lv_stage.get(role, "idle")
                
                # Distance to buffer and parking targets (front of vehicle)
                dist_buffer = math.hypot(front_loc.x - float(self.low_voltage_dest_x), front_loc.y - float(self.low_voltage_dest_y))
                dist_parking = math.hypot(front_loc.x - float(self.parking_dest_x), front_loc.y - float(self.parking_dest_y))
                
                # 1) idle -> buffer dest (low_voltage_dest)
                if stage == "idle":
                    dest_override = carla.Location(x=float(self.low_voltage_dest_x), y=float(self.low_voltage_dest_y), z=front_loc.z)
                    if self._plan_for_role(vehicle, role, front_loc, category, dest_override=dest_override, force_direct=False):
                        rospy.loginfo(f"{role}: LOW-V start -> buffer ({self.low_voltage_dest_x:.2f},{self.low_voltage_dest_y:.2f})")
                        self._lv_stage[role] = "to_buffer"
                    else:
                        rospy.logwarn_throttle(5.0, f"{role}: low-voltage buffer plan failed")
                
                # 2) heading to buffer: 모니터링하다가 여유거리 도달 시 최종 주차 목적지로 재계획
                elif stage == "to_buffer":
                    remaining = self._remaining_path_distance(role, front_loc)
                    # Use either remaining arc-length or actual distance-to-target to trigger parking leg
                    trigger_dist = max(0.0, float(self.parking_trigger_distance_m))
                    if remaining is None:
                        dest_override = carla.Location(x=float(self.low_voltage_dest_x), y=float(self.low_voltage_dest_y), z=front_loc.z)
                        self._plan_for_role(vehicle, role, front_loc, category, dest_override=dest_override, force_direct=False)
                
                    elif remaining <= trigger_dist or dist_buffer <= trigger_dist:
                        dest_override = carla.Location(x=float(self.parking_dest_x), y=float(self.parking_dest_y), z=front_loc.z)
                        if self._plan_for_role(vehicle, role, front_loc, category, dest_override=dest_override, force_direct=True):
                            rospy.loginfo(f"{role}: LOW-V buffer reached (remaining {remaining:.1f} m, dist {dist_buffer:.1f} m) -> parking ({self.parking_dest_x:.2f},{self.parking_dest_y:.2f})")
                            self._lv_stage[role] = "to_parking"
                        else:
                            rospy.logwarn_throttle(5.0, f"{role}: parking plan failed after buffer")
                
                # 3) heading to final parking: 도착 감지, 필요 시 복구
                elif stage == "to_parking":
                    remaining = self._remaining_path_distance(role, front_loc)
                    if remaining is None:
                        dest_override = carla.Location(x=float(self.parking_dest_x), y=float(self.parking_dest_y), z=front_loc.z)
                        self._plan_for_role(vehicle, role, front_loc, category, dest_override=dest_override, force_direct=True)
                    
                    elif remaining <= 1.0 or dist_parking <= 1.5:
                        rospy.loginfo(f"{role}: LOW-V parking reached (remaining {remaining:.1f} m, dist {dist_parking:.1f} m) -> parked")
                        self._lv_stage[role] = "parked"
                    
                # 4) parked: 더 이상 계획 안 함
                elif stage == "parked":
                    pass
                
                continue

            category = "normal"

            current_path = self._active_paths.get(role)
            fail_inital_path = not current_path or len(current_path) < 2

            remaining = self._remaining_path_distance(role, front_loc)
            fail_remaining_none = remaining is None

            # (현재 Path가 없거나 매우 짧음) 이거나 (남은 거리 계산 불가) -> 전체 재계획
            if fail_inital_path or fail_remaining_none:
                if not self._plan_for_role(vehicle, role, front_loc, category):
                    msg = "failed to plan initial path" if fail_inital_path else "failed to replan after progress loss"
                    rospy.logwarn_throttle(5.0, f"{role}: {msg}")
            
            # 남은 거리가 소프트 임계값 이하 -> 경로 연장 시도
            elif remaining <= max(0.0, float(self.replan_soft_distance_m)):
                rospy.loginfo(f"{role}: remaining {remaining:.1f} m <= soft {self.replan_soft_distance_m:.1f} m -> path extension")
                if not self._extend_path(vehicle, role, front_loc, category):
                    rospy.logwarn_throttle(5.0, f"{role}: path extension failed; forcing fresh plan")
                    self._plan_for_role(vehicle, role, front_loc, category)

    def _extend_path(self, vehicle, role: str, front_loc: carla.Location, category: str, dest_override: Optional[carla.Location] = None) -> bool:
        current = self._active_paths.get(role)
        if not current or len(current) < 2:
            rospy.logwarn_throttle(5.0, f"{role}: no active path to extend; full replan")
            return self._plan_for_role(vehicle, role, front_loc, category, dest_override=dest_override)
        s_profile = self._active_path_s.get(role)
        suffix = current
        if s_profile and len(s_profile) == len(current):
            progress = self._project_progress_on_path(current, s_profile, front_loc.x, front_loc.y)
            if progress is not None:
                overlap_target = max(0.0, progress - float(self.path_extension_overlap_m))
                start_idx = 0
                for i, s in enumerate(s_profile):
                    if s >= overlap_target:
                        start_idx = i
                        break
                suffix = current[start_idx:]
        attempts = 0
        while attempts < max(1, int(self.max_extend_attempts)):
            prefix_copy = list(suffix)
            if len(prefix_copy) < 2:
                rospy.logwarn_throttle(5.0, f"{role}: prefix too short during extension; replanning")
                return self._plan_for_role(vehicle, role, front_loc, category)
            remaining = self._remaining_path_distance(role, front_loc)
            if remaining is not None:
                rospy.loginfo(f"{role}: extending path (remaining {remaining:.1f} m, overlap {self.path_extension_overlap_m} m, attempt {attempts + 1})")
            if self._plan_for_role(vehicle, role, front_loc, category, prefix_points=prefix_copy):
                return True
            attempts += 1
            rospy.logwarn_throttle(5.0, f"{role}: path extension attempt {attempts} failed; retrying")
        rospy.logwarn_throttle(5.0, f"{role}: all extension attempts failed; falling back to fresh plan")
        return self._plan_for_role(vehicle, role, front_loc, category)

    def _get_ego_vehicles(self) -> List[carla.Actor]:
        actors = self.world.get_actors().filter("vehicle.*")
        vehicles: List[carla.Actor] = []
        for actor in actors:
            role = actor.attributes.get("role_name", "")
            if role.startswith("ego_vehicle_"):
                vehicles.append(actor)
        vehicles.sort(key=lambda v: v.attributes.get("role_name", ""))
        return vehicles

    def _uplink_cb(self, msg: "Uplink") -> None:
        try:
            self._voltage[int(msg.vehicle_id)] = float(msg.voltage)
        except Exception:
            pass

    def _is_low_voltage(self, role: str) -> bool:
        try:
            vid = int(role.split("_")[-1])
            v = self._voltage.get(vid, float("inf"))
            return v <= float(self.low_voltage_threshold)
        except Exception:
            return False

    def _vehicle_front(self, vehicle: carla.Actor) -> carla.Location:
        tf = vehicle.get_transform()
        yaw_rad = math.radians(tf.rotation.yaw)
        forward_x = math.cos(yaw_rad)
        forward_y = math.sin(yaw_rad)
        offset = max(0.5, float(self.start_offset_m))
        bb = getattr(vehicle, "bounding_box", None)
        if bb is not None and getattr(bb, "extent", None) is not None:
            offset = bb.extent.x + 0.3
        return carla.Location(
            x=tf.location.x + forward_x * offset,
            y=tf.location.y + forward_y * offset,
            z=tf.location.z
        )

    def _vehicle_rear(self, vehicle: carla.Actor) -> carla.Location:
        """차량 후륜축 위치 반환"""
        tf = vehicle.get_transform()
        yaw_rad = math.radians(tf.rotation.yaw)
        forward_x = math.cos(yaw_rad)
        forward_y = math.sin(yaw_rad)
        # 후륜축은 차량 중심에서 뒤로 (bounding box 절반 - 약간)
        offset = 1.0  # 기본값
        bb = getattr(vehicle, "bounding_box", None)
        if bb is not None and getattr(bb, "extent", None) is not None:
            offset = bb.extent.x * 0.5  # 차량 길이의 1/4 정도 뒤
        return carla.Location(
            x=tf.location.x - forward_x * offset,
            y=tf.location.y - forward_y * offset,
            z=tf.location.z
        )

    def _choose_destination(self, start: carla.Location, max_trials: int = 80) -> Optional[carla.Location]:
        for _ in range(max_trials):
            cand = random.choice(self.spawn_points).location
            dist = math.hypot(cand.x - start.x, cand.y - start.y)
            if self.min_destination_distance <= dist <= self.max_destination_distance:
                return cand
        return None

    def _trace_route(self, start: carla.Location, dest: carla.Location):
        """
        경로 탐색 - (route, node_list) 반환
        
        Returns:
            (route, node_list) 또는 (None, None)
        """
        try:
            # trace_route_with_nodes가 있으면 사용 (정확한 엣지 추출 가능)
            if hasattr(self.route_planner, 'trace_route_with_nodes'):
                return self.route_planner.trace_route_with_nodes(start, dest)
            # fallback: 기존 방식
            route = self.route_planner.trace_route(start, dest)
            return route, None
        except Exception as exc:
            rospy.logwarn(f"trace_route failed: {exc}")
            return None, None

    def _route_to_points(self, route) -> List[Tuple[float, float]]:
        points: List[Tuple[float, float]] = []
        if not route:
            return points
        
        last_x, last_y = None, None
        for wp, _ in route:
            loc = wp.transform.location
            x, y = float(loc.x), float(loc.y)
            if last_x is None:
                points.append((x, y))
                last_x, last_y = x, y
                continue
        
            dx, dy = x - last_x, y - last_y
            # Thin only when spacing exceeds configured threshold
            if dx * dx + dy * dy >= float(self.path_thin_min_m) * float(self.path_thin_min_m):
                points.append((x, y))
                last_x, last_y = x, y
        
        return points

    def _straight_line_points(self, start_loc: carla.Location, dest_loc: carla.Location, spacing: float = 1.0) -> List[Tuple[float, float]]:
        points: List[Tuple[float, float]] = []
        dx = float(dest_loc.x) - float(start_loc.x)
        dy = float(dest_loc.y) - float(start_loc.y)
        dist = math.hypot(dx, dy)
        if dist < 1e-3:
            return [(float(start_loc.x), float(start_loc.y)), (float(dest_loc.x), float(dest_loc.y))]
        steps = max(1, int(dist / max(0.1, spacing)))
        for i in range(steps + 1):
            t = float(i) / float(steps)
            x = float(start_loc.x) + dx * t
            y = float(start_loc.y) + dy * t
            points.append((x, y))
        return points

    def _ensure_path_starts_at_vehicle(self, path_points: List[Tuple[float, float]], front_xy: Tuple[float, float]):
        if not path_points:
            return []
        gap = math.hypot(front_xy[0] - path_points[0][0], front_xy[1] - path_points[0][1])
        max_gap = max(0.0, float(self.start_join_max_gap_m))
        if gap < 0.1:
            path_points[0] = front_xy
            return path_points
        if gap > max_gap:
            # Insert an intermediate point along heading direction before original path
            first_x, first_y = path_points[0]
            vec_x = first_x - front_xy[0]
            vec_y = first_y - front_xy[1]
            dist = math.hypot(vec_x, vec_y)
            if dist > 1e-3:
                span = min(dist, float(self.heading_align_lookahead_m))
                yaw = math.atan2(vec_y, vec_x)
                mid = (front_xy[0] + math.cos(yaw) * span, front_xy[1] + math.sin(yaw) * span)
                return [front_xy, mid] + path_points
        return [front_xy] + path_points

    def _snap_points_to_lane(self, points: List[Tuple[float, float]]):
        snapped: List[Tuple[float, float]] = []
        for x, y in points:
            loc = carla.Location(x=x, y=y, z=0.0)
            try:
                wp = self.carla_map.get_waypoint(loc, project_to_road=True, lane_type=carla.LaneType.Driving)
            except Exception:
                wp = None
            if wp is not None:
                lane_loc = wp.transform.location
                snapped.append((lane_loc.x, lane_loc.y))
            else:
                snapped.append((x, y))
        return snapped

    def _compute_path_profile(self, points: List[Tuple[float, float]]):
        if len(points) < 2:
            return [], 0.0
        
        cumulative = [0.0]
        total = 0.0
        for i in range(1, len(points)):
            step = math.hypot(points[i][0] - points[i - 1][0], points[i][1] - points[i - 1][1])
            total += step
            cumulative.append(total)
        return cumulative, total

    def _project_progress_on_path(self, points: List[Tuple[float, float]], s_profile: List[float], px: float, py: float):
        if len(points) < 2: return None
        
        if not s_profile or len(s_profile) != len(points):
            s_profile, _ = self._compute_path_profile(points)
            if not s_profile or len(s_profile) != len(points):
                return None
        
        best_dist_sq = float("inf")
        best_index = None
        best_t = 0.0
        
        for idx in range(len(points) - 1):
            x1, y1 = points[idx]
            x2, y2 = points[idx + 1]
            dx = x2 - x1
            dy = y2 - y1
            seg_len_sq = dx * dx + dy * dy
        
            if seg_len_sq < 1e-6:
                continue
        
            t = ((px - x1) * dx + (py - y1) * dy) / seg_len_sq
            t = max(0.0, min(1.0, t))
            proj_x = x1 + dx * t
            proj_y = y1 + dy * t
            dist_sq = (proj_x - px) ** 2 + (proj_y - py) ** 2
        
            if dist_sq < best_dist_sq:
                best_dist_sq = dist_sq
                best_index = idx
                best_t = t
        
        if best_index is None:
            rospy.logwarn_throttle(2.0, "SimpleMultiAgentPlanner: unable to project progress (disjoint path)")
            return None
        
        seg_length = math.hypot(points[best_index + 1][0] - points[best_index][0], points[best_index + 1][1] - points[best_index][1])
        s_now = s_profile[best_index] + best_t * seg_length * int(seg_length >= 1e-6)
        return s_now

    def _dist_point_to_path(self, points: List[Tuple[float, float]], px: float, py: float) -> float:
        """점과 경로 사이의 최소 거리 반환"""
        if len(points) < 2:
            return float('inf')
            
        best_dist_sq = float("inf")
        
        for idx in range(len(points) - 1):
            x1, y1 = points[idx]
            x2, y2 = points[idx + 1]
            dx = x2 - x1
            dy = y2 - y1
            seg_len_sq = dx * dx + dy * dy
        
            if seg_len_sq < 1e-6:
                dist_sq = (px - x1) ** 2 + (py - y1) ** 2
            else:
                t = ((px - x1) * dx + (py - y1) * dy) / seg_len_sq
                t = max(0.0, min(1.0, t))
                proj_x = x1 + dx * t
                proj_y = y1 + dy * t
                dist_sq = (proj_x - px) ** 2 + (proj_y - py) ** 2
        
            if dist_sq < best_dist_sq:
                best_dist_sq = dist_sq
        
        return math.sqrt(best_dist_sq)

    def _remaining_path_distance(self, role: str, front_loc: carla.Location):
        points = self._active_paths.get(role)
        if not points or len(points) < 2:
            return None
        s_profile = self._active_path_s.get(role) or []
        progress = self._project_progress_on_path(points, s_profile, front_loc.x, front_loc.y)
        if progress is None:
            rospy.logwarn_throttle(2.0, f"{role}: progress projection failed; forcing replan fallback")
            return None
        path_len = self._active_path_len.get(role, 0.0)
        remaining = path_len - progress
        if remaining < 0.0:
            remaining = 0.0
        return remaining

    def _store_active_path(self, role: str, points: List[Tuple[float, float]]):
        if len(points) < 2:
            self._active_paths.pop(role, None)
            self._active_path_s.pop(role, None)
            self._active_path_len.pop(role, None)
            return
        
        s_profile, total_len = self._compute_path_profile(points)
        self._active_paths[role] = points
        self._active_path_s[role] = s_profile
        self._active_path_len[role] = total_len

    def _publish_path(self, points: List[Tuple[float, float]], role: str, category: str, s_starts: List[float] = [], s_ends: List[float] = []) -> None:
        if role not in self.path_publishers:
            return

        msg = Path()
        msg.header = Header(frame_id="map", stamp=rospy.Time.now())
        for x, y in points:
            p = PoseStamped()
            p.header = msg.header
            p.pose.position.x = x
            p.pose.position.y = y
            p.pose.position.z = 0.0
            msg.poses.append(p)

        self.path_publishers[role].publish(msg)
        
        if category != "stop":
            meta = PathMeta()
            meta.header = msg.header
            meta.resolution.data = 0.1
            meta.category.data = category
            meta.s_starts.data = []
            meta.s_ends.data = []

            self.path_meta_publishers[role].publish(meta)

    def _plan_once(self) -> None:
        vehicles = self._get_ego_vehicles()
        if not vehicles:
            rospy.loginfo_throttle(5.0, "No ego vehicles found")
            return
        for index, vehicle in enumerate(vehicles[: self.num_vehicles]):
            role = self._role_name(index)
            front_loc = self._vehicle_front(vehicle)
            self._plan_for_role(vehicle, role, front_loc, "normal")
    
    # 안녕 강욱아 나는 성진이야 지금은 1227 1022이고 암튼 그래 먼가 마니 만들엇네
    def _plan_for_role(self, 
        vehicle, role: str, front_loc: carla.Location, 
        category: str, prefix_points: Optional[List[Tuple[float, float]]] = None, 
        dest_override: Optional[carla.Location] = None, force_direct: bool = False) -> bool:
        # Sample (or resample) destination and publish a fresh path
        dest_loc = dest_override if dest_override is not None else self._choose_destination(front_loc)
        if dest_loc is None:
            rospy.logwarn_throttle(5.0, f"{role}: destination not found within distance bounds")
            return False
        
        # Detect off-road override target (e.g., parking off the lane)
        offroad_override = False
        if dest_override is not None:
            try:
                wp_test = self.carla_map.get_waypoint(dest_loc, project_to_road=False)
                if wp_test is None:
                    offroad_override = True
                    
            except Exception:
                offroad_override = True
        
        tf = vehicle.get_transform()
        start_loc, start_heading = None, math.radians(tf.rotation.yaw)
        if prefix_points is not None and len(prefix_points) >= 2:
            dx = prefix_points[-1][0] - prefix_points[-2][0]
            dy = prefix_points[-1][1] - prefix_points[-2][1]
            if dx * dx + dy * dy > 1e-3:
                start_heading = math.atan2(dy, dx)
        
        if prefix_points is not None and len(prefix_points) >= 1:
            last = prefix_points[-1]
            start_loc = carla.Location(x=last[0], y=last[1], z=front_loc.z)
        
        if start_loc is None:
            start_loc = carla.Location(x=front_loc.x + math.cos(start_heading) * float(self.heading_align_lookahead_m),
                                       y=front_loc.y + math.sin(start_heading) * float(self.heading_align_lookahead_m),
                                       z=front_loc.z)
        
        start_loc.z = front_loc.z
        route, node_list = None, None
        max_attempts = 5
        if not force_direct:
            for _ in range(max_attempts):
                route, node_list = self._trace_route(start_loc, dest_loc)
                if route and len(route) >= 2:
                    break

                dest_loc = self._choose_destination(front_loc)
                if dest_loc is None:
                    route, node_list = None, None
                    break
        
        # 1. 새 경로 생성
        new_points: List[Tuple[float, float]] = []
        if not force_direct and route and len(route) >= 2:
            new_points = self._route_to_points(route)
            # prefix 경로에 대해서도 node_list를 만들어야 함!!
            self._obstacle_planner.update_vehicle_edges_from_nodes(role, node_list)

        else:
            new_points = self._straight_line_points(start_loc, dest_loc, spacing=max(0.5, float(self.path_thin_min_m)))
            rospy.logwarn_throttle(2.0, f"{role}: using direct line to dest ({dest_loc.x:.2f},{dest_loc.y:.2f}) (force_direct={force_direct}, route_ok={route is not None and len(route)>=2})")
        
        # 2. prefix 경로와 연결 
        if prefix_points is not None and len(prefix_points) >= 1:
            points = prefix_points[:-1] + new_points
        
        else:
            points = self._ensure_path_starts_at_vehicle(new_points, (front_loc.x, front_loc.y))

        # 3. waypoint 에 fit하게 snap
        obstacles_on_path = self._obstacle_planner._find_obstacle_on_path(points, is_frenet=False)
        dont_snap = offroad_override or force_direct or len(obstacles_on_path) > 0 
        if dont_snap:
            rospy.logwarn_throttle(2.0, f"{role}: off-road/direct destination; path not snapped to lane (dest=({dest_loc.x:.2f},{dest_loc.y:.2f}))")

        else:
            points = self._snap_points_to_lane(points)

        if len(points) < 2:
            rospy.logwarn_throttle(5.0, f"{role}: insufficient path points")
            return False
        
        points = self._unique_points(points)

        s_starts, s_ends = [], []
        original_points = list(points)
        if self._obstacle_planner is not None and not offroad_override and not force_direct:
            rospy.logwarn(f"{role}: obstacles on path: {obstacles_on_path}")
            if len(obstacles_on_path) > 0:
                points, stop_poses, s_starts, s_ends = self._obstacle_planner.apply_avoidance_to_path(role, points, obstacles_on_path)
                self._original_paths[role] = original_points
        
        rospy.logdebug(f"{role}: publishing path with {len(points)} points (prefix={'yes' if prefix_points else 'no'})")

        self._publish_path(points, role, category, s_starts, s_ends)
        self._store_active_path(role, points)
        self._current_dest[role] = dest_loc
        return True

    def _unique_points(self, points):
        points = np.array(points)
        dist = np.linalg.norm(np.diff(points, axis=0), axis=1)
        points = points[np.append([True], dist > 1e-6), :].tolist()
        
        return points

    def _override_goal_cb(self, msg: PoseStamped, role: str) -> None:
        try:
            loc = carla.Location(
                x=float(msg.pose.position.x),
                y=float(msg.pose.position.y),
                z=float(msg.pose.position.z),
            )
            self._override_goal[role] = loc
            self._override_active[role] = True
            rospy.loginfo(f"{role}: override goal set to ({loc.x:.2f},{loc.y:.2f})")

        except Exception as exc:
            rospy.logwarn_throttle(2.0, f"{role}: failed to set override goal: {exc}")

# 안녕 강욱아 나는 성진이야 지금은 1227 1230이고 암튼 그래 리뷰를 하진 못했어 그냥 여기까지왔어
# 안녕 강욱햄 나는 연지야 지금은 1227이고 암튼 그래 나는 박교수님 뵙고 올게   
# 안녕 강욱아 나는 문영이야 지금은 화성시 금성분 지구시야 암튼 그래 나는 잠을 자고 올게
# 안녕 강욱아 나는 수성이야 지금은 목성달 토성일 수성시 화성분이야. 암튼 그래 나는 우주에 다녀올게
# 안녕 강욱아 나는 동의야 지금은 동동시 동동분 동동초야. 암튼ㅁ 그래 나는 결혼하고 올게 

if __name__ == "__main__":
    try:
        SimpleMultiAgentPlanner()
        rospy.spin()
    except Exception as e:
        rospy.logfatal(f"SimpleMultiAgentPlanner crashed: {e}")
        raise<|MERGE_RESOLUTION|>--- conflicted
+++ resolved
@@ -74,14 +74,8 @@
         self.num_vehicles = int(rospy.get_param("~num_vehicles", 5))
         self.global_route_resolution = float(rospy.get_param("~global_route_resolution", 1.0))
         self.path_thin_min_m = float(rospy.get_param("~path_thin_min_m", 0.1))            # default denser than 0.2
-<<<<<<< HEAD
-        self.replan_soft_distance_m = float(rospy.get_param("~replan_soft_distance_m", 40.0))
+        self.replan_soft_distance_m = float(rospy.get_param("~replan_soft_distance_m", 60.0))
         self.replan_check_interval = float(rospy.get_param("~replan_check_interval", 0.01))
-        
-=======
-        self.replan_soft_distance_m = float(rospy.get_param("~replan_soft_distance_m", 60.0))
-        self.replan_check_interval = float(rospy.get_param("~replan_check_interval", 0.2))
->>>>>>> a7eb06b5
         # Align first path segment with vehicle heading by looking slightly ahead when replanning
         self.heading_align_lookahead_m = float(rospy.get_param("~heading_align_lookahead_m", 2.5))
         
