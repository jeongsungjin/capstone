#!/usr/bin/env python3
import numpy as np

import math
import random
from typing import Dict, List, Optional, Tuple

import rospy
from capstone_msgs.msg import PathMeta  # type: ignore
from geometry_msgs.msg import PoseStamped
from nav_msgs.msg import Path
from capstone_msgs.msg import PathMeta
from std_msgs.msg import Header, Float32, String

from frenet_path import FrenetPath

try:
    from capstone_msgs.msg import Uplink  # type: ignore
except Exception:
    Uplink = None  # type: ignore

# Ensure CARLA Python API and Agents are on sys.path (side-effect import)
try:
    import setup_carla_path  # noqa: F401
except Exception:
    setup_carla_path = None  # type: ignore

try:
    import carla  # type: ignore
except Exception as exc:
    carla = None
    rospy.logfatal(f"Failed to import CARLA package: {exc}")

try:
    from agents.navigation.global_route_planner import GlobalRoutePlanner as CARLAGlobalRoutePlanner  # type: ignore
except Exception:
    CARLAGlobalRoutePlanner = None  # type: ignore

try:
    from global_planner import GlobalPlanner
except Exception:
    GlobalPlanner = None  # type: ignore

try:
    from obstacle_planner import ObstaclePlanner
except Exception:
    ObstaclePlanner = None  # type: ignore

# 차량 색상 맵핑 (ego_vehicle_1 ~ ego_vehicle_5)
VEHICLE_COLORS = ["red", "yellow", "green", "black", "white"]

def _get_vehicle_color(role: str) -> str:
    """ego_vehicle_N → 색상 이름 변환"""
    try:
        idx = int(role[-1]) - 1
        return VEHICLE_COLORS[idx] if 0 <= idx < len(VEHICLE_COLORS) else role
    except:
        return role


class SimpleMultiAgentPlanner:
    """
    최소 기능 다중 차량 글로벌 플래너.
    - 각 ego 차량의 현재 전방 위치를 시작점으로 사용
    - 스폰 포인트 중 거리 제약을 만족하는 목적지 임의 선택
    - CARLA GlobalRoutePlanner로 경로 생성 후 /global_path_{role} 퍼블리시
    - 충돌 회피, 수동 목표, 오프셋/시각화 등 부가 기능은 제거
    """
    # 안녕 강욱아 나는 성진이야 지금은 1227 0824이고 암튼 그래
    def __init__(self) -> None:
        rospy.init_node("multi_agent_conflict_free_planner", anonymous=True)

        if carla is None:
            raise RuntimeError("CARLA Python API unavailable")

        self.num_vehicles = int(rospy.get_param("~num_vehicles", 5))
        self.platoon_enable = bool(rospy.get_param("~platoon_enable", False))
        self.leader_role = str(rospy.get_param("~leader_role", "ego_vehicle_1"))
        self.global_route_resolution = float(rospy.get_param("~global_route_resolution", 1.0))
        self.path_thin_min_m = float(rospy.get_param("~path_thin_min_m", 0.1))            # default denser than 0.2
        self.replan_soft_distance_m = float(rospy.get_param("~replan_soft_distance_m", 60.0))
        self.replan_check_interval = float(rospy.get_param("~replan_check_interval", 0.01))
        # Align first path segment with vehicle heading by looking slightly ahead when replanning
        self.heading_align_lookahead_m = float(rospy.get_param("~heading_align_lookahead_m", 2.5))
        
        # Start waypoint/path stitch parameters
        self.start_join_max_gap_m = float(rospy.get_param("~start_join_max_gap_m", 12.0))
        self.start_offset_m = float(rospy.get_param("~start_offset_m", 3.0))
        self.path_extension_overlap_m = float(rospy.get_param("~path_extension_overlap_m", 30.0))
        self.max_extend_attempts = int(rospy.get_param("~max_extend_attempts", 3))
        self.min_destination_distance = float(rospy.get_param("~min_destination_distance", 70.0))
        self.max_destination_distance = float(rospy.get_param("~max_destination_distance", 100.0))
        
        # Low-voltage handling (forced destination / parking)
        self.low_voltage_threshold = float(rospy.get_param("~low_voltage_threshold", 5.0))
        self.low_voltage_dest_x = float(rospy.get_param("~low_voltage_dest_x", -12.5))
        self.low_voltage_dest_y = float(rospy.get_param("~low_voltage_dest_y", -16.5))
        self.parking_dest_x = float(rospy.get_param("~parking_dest_x", -27.0))
        self.parking_dest_y = float(rospy.get_param("~parking_dest_y", -16.5))
        self.parking_trigger_distance_m = float(rospy.get_param("~parking_trigger_distance_m", 0.5))
        
         # Destination memory per role (for distance-gated replanning)
        self._current_dest: Dict[str, Optional[carla.Location]] = {self._role_name(i): None for i in range(self.num_vehicles)}
        self._active_paths: Dict[str, List[Tuple[float, float]]] = {}
        self._original_paths: Dict[str, List[Tuple[float, float]]] = {}  # 회피 적용 전 원본 경로
        self._active_path_s: Dict[str, List[float]] = {}
        self._active_path_len: Dict[str, float] = {}
        self._voltage: Dict[int, float] = {}

        # CARLA world/map
        host = rospy.get_param("~carla_host", "localhost")
        port = int(rospy.get_param("~carla_port", 2000))
        timeout = float(rospy.get_param("~carla_timeout", 10.0))
        self.client = carla.Client(host, port)
        self.client.set_timeout(timeout)
        self.world = self.client.get_world()
        self.carla_map = self.world.get_map()

        # Route planner (GlobalPlanner 우선, 없으면 CARLA GlobalRoutePlanner)
        self.route_planner = GlobalPlanner(self.carla_map, self.global_route_resolution)
        
        # ObstaclePlanner 초기화 (route_planner 설정 후)
        self._obstacle_planner = None
        if ObstaclePlanner is not None:
            self._obstacle_planner = ObstaclePlanner(
                self.route_planner, 
                self.num_vehicles,
                on_obstacle_change_callback=self._on_obstacle_change
            )
            rospy.loginfo("SimpleMultiAgentPlanner: ObstaclePlanner initialized")

        self._backup_blocked_path: Dict[str, List[Tuple[int, int]]] = {}
        self._should_stop_pos: Dict[str, carla.Location] = {}

        self.spawn_points = self.carla_map.get_spawn_points()
        if not self.spawn_points:
            raise RuntimeError("No spawn points available in CARLA map")

        # Publishers
        self.path_publishers: Dict[str, rospy.Publisher] = {}
        self.path_meta_publishers: Dict[str, rospy.Publisher] = {}
        for index in range(self.num_vehicles):
            role = self._role_name(index)
            topic = f"/global_path_{role}"
            self.path_publishers[role] = rospy.Publisher(topic, Path, queue_size=1, latch=True)

            meta_topic = f"/global_path_meta_{role}"
            self.path_meta_publishers[role] = rospy.Publisher(meta_topic, PathMeta, queue_size=1, latch=True)

        # Destination memory per role (for distance-gated replanning)
        self._current_dest: Dict[str, Optional[carla.Location]] = {self._role_name(i): None for i in range(self.num_vehicles)}
        self._active_paths: Dict[str, List[Tuple[float, float]]] = {}
        self._active_path_s: Dict[str, List[float]] = {}
        self._active_path_len: Dict[str, float] = {}
        self._voltage: Dict[int, float] = {}
        # Low-voltage 단계 관리: idle -> to_buffer(low_voltage_dest) -> to_parking(parking_dest) -> parked
        self._lv_stage: Dict[str, str] = {self._role_name(i): "idle" for i in range(self.num_vehicles)}
        # 수동 목적지 오버라이드 (PoseStamped에서 받음)
        self._override_goal: Dict[str, Optional[carla.Location]] = {self._role_name(i): None for i in range(self.num_vehicles)}
        self._override_active: Dict[str, bool] = {self._role_name(i): False for i in range(self.num_vehicles)}
        self.override_clear_radius = float(rospy.get_param("~override_clear_radius", 3.0))
        self.override_hold_sec = float(rospy.get_param("~override_hold_sec", 5.0))
        self._override_hold_until: Dict[str, float] = {self._role_name(i): 0.0 for i in range(self.num_vehicles)}
        # seq 에 epoch을 더해 경로 재퍼블리시 시 절대 증가하도록 유지
        self._seq_epoch: Dict[str, int] = {self._role_name(i): 0 for i in range(self.num_vehicles)}
        # 너무 큰 점프를 피하기 위해 기본 50만큼만 여유를 둔다 (경로 길이 + stride)
        self.seq_epoch_stride = int(rospy.get_param("~seq_epoch_stride", 50))

        # Uplink subscriber (voltage)
        self.uplink_topic = str(rospy.get_param("~uplink_topic", "/uplink"))
        if Uplink is not None and self.uplink_topic:
            rospy.Subscriber(self.uplink_topic, Uplink, self._uplink_cb, queue_size=10)

        # Override goal subscribers per vehicle
        for index in range(self.num_vehicles):
            role = self._role_name(index)
            topic = f"/override_goal/{role}"
            rospy.Subscriber(topic, PoseStamped, self._override_goal_cb, callback_args=role, queue_size=1)

        rospy.sleep(0.5)
        self._plan_once()
        rospy.Timer(rospy.Duration(self.replan_check_interval), self._replan_check_cb)
    
    def _role_name(self, index: int) -> str:
        return f"ego_vehicle_{index + 1}"

    def _on_obstacle_change(self) -> None:
        """장애물 변화 시 즉시 호출되는 콜백 - 모든 활성 경로에 회피 적용"""
        vehicles = self._get_ego_vehicles()
        
        if not vehicles: return
        if self._obstacle_planner is None: return
        
        for index, vehicle in enumerate(vehicles[:self.num_vehicles]):
            role = self._role_name(index)
            front_loc = self._vehicle_front(vehicle)
            
            # 원본 경로 사용 (없으면 현재 경로 사용)
            original_path = self._original_paths.get(role)
            if not original_path or len(original_path) < 2:
                original_path = self._active_paths.get(role)

            if not original_path or len(original_path) < 2:
                continue

            # 원본 경로를 현재 위치부터 트리밍 (지나간 부분 제거)
            vx, vy = front_loc.x, front_loc.y
            
            # 현재 위치에 가장 가까운 인덱스 찾기
            # 단순히 거리가 작은 것만 찾지 말고, 경로를 따라가는 순서를 고려해야 함
            closest_idx = self._find_closest_path_index(original_path, vx, vy)
            
            # 현재 위치부터의 경로만 사용
            trimmed_original = original_path[closest_idx:]
            if len(trimmed_original) < 2:
                # fallback: 경로 전체 사용
                trimmed_original = original_path
                rospy.logwarn_throttle(2.0, f"{role}: trimmed path too short, using original")
            
            # 경로에 중복 제거 (원본 경로 구조 유지)
            trimmed_original = self._unique_points(trimmed_original)
            
            # 장애물 탐지
            obstacles_on_path = self._obstacle_planner._find_obstacle_on_path(trimmed_original, is_frenet=False)
            
            if not obstacles_on_path:
                # 장애물 없음 -> 원본 경로로 복구
                if role in self._obstacle_planner._obstacle_blocked_roles:
                    self._obstacle_planner._obstacle_blocked_roles.pop(role)

                rospy.loginfo(f"[RECOVERY] {role}: recovered to original path (no obstacles)")
                self._publish_path(trimmed_original, role, "normal", [], [])
                self._store_active_path(role, trimmed_original)
                self._original_paths[role] = list(trimmed_original)  # 원본 경로 갱신
                
                if role in self._backup_blocked_path:
                    self._backup_blocked_path.pop(role)

            else:
                # 장애물 있음 -> 회피 경로 생성
                rospy.loginfo(f"[RECOVERY] {role}: {len(obstacles_on_path)} obstacle(s) detected, generating avoidance")
                modified_path, s_starts, s_ends = self._obstacle_planner.apply_avoidance_to_path(
                    role, trimmed_original, obstacles_on_path
                )
                
                if modified_path is not None and len(modified_path) >= 2:
                    self._publish_path(modified_path, role, "obstacle", s_starts, s_ends)
                    self._store_active_path(role, modified_path)
                    # 원본은 유지 (다음 복구 시 사용)
                else:
                    rospy.logwarn(f"[RECOVERY] {role}: avoidance path generation failed, keeping original")
                    self._publish_path(trimmed_original, role, "normal", [], [])
                    self._store_active_path(role, trimmed_original)

    def _find_closest_path_index(self, path: List[Tuple[float, float]], vx: float, vy: float) -> int:
        """
        경로에서 현재 위치에 가장 가까운 인덱스 찾기
        
        주의: 단순 거리가 아니라 경로의 진행 방향을 고려
        - 차량이 경로를 따라 이동 중이므로, 차량 앞의 점들을 우선시
        - 거리 + 방향 점수를 종합적으로 평가
        
        Args:
            path: 경로 점 리스트
            vx, vy: 차량의 현재 위치
        
        Returns:
            가장 적절한 인덱스 (0 ~ len(path)-1)
        """
        if not path or len(path) < 1:
            return 0
        
        best_idx = 0
        best_score = float('inf')
        
        for i in range(len(path)):
            px, py = path[i]
            dist = math.hypot(px - vx, py - vy)
            
            # 점수 = 거리 + 역방향 페널티
            # 차량이 이미 지난 점일수록 높은 점수(더 나쁨)
            score = dist
            
            # 차량보다 뒤에 있는 점에 페널티 추가
            if i < len(path) - 1:
                next_x, next_y = path[i + 1]
                # 현재 점과 다음 점 사이의 벡터
                path_dx = next_x - px
                path_dy = next_y - py
                # 차량과 현재 점 사이의 벡터
                to_vehicle_dx = vx - px
                to_vehicle_dy = vy - py
                
                # 내적: 경로 진행 방향과 반대면 음수
                dot = path_dx * to_vehicle_dx + path_dy * to_vehicle_dy
                path_len_sq = path_dx * path_dx + path_dy * path_dy
                
                if path_len_sq > 1e-6:
                    # 정규화된 projection (0~1)
                    projection = dot / path_len_sq
                    # projection < 0이면 경로 시작 방향, > 1이면 경로 끝 방향
                    if projection < 0:
                        score += 50.0 * (-projection)  # 뒤쪽 점 페널티
            
            if score < best_score:
                best_score = score
                best_idx = i
        
        return best_idx

    def has_conflict_opposite(self, role: str, stop_pos: carla.Location, d_offset: float, s_start: float, s_end: float) -> bool:
        """
        좌표 기반 반대 차선 충돌 감지 (Active Path & S-Profile 기반)
        
        Args:
            role: 현재 차량 role
            stop_pos: 회피 시작 위치 (정지 위치 - 장애물 근처로 간주)
            d_offset: 회피 방향 횡방향 오프셋 (단순 참조용, 실제 판단에는 안 씀)
            avoidance_length: 회피 경로 길이
        
        Returns:
            True if should wait, False if can proceed
        """
        # 내 경로 정보 가져오기
        my_path = self._active_paths.get(role)
        if not my_path or len(my_path) < 2:
            if role in self._backup_blocked_path:
                my_path = self._backup_blocked_path[role]

            else:
                return False

        # 2. 회피 시작 지점(stop_pos)의 s 좌표 계산
        safe_distance = (s_end - s_start) * 2.5
        my_color = _get_vehicle_color(role)
        
        vehicles = self._get_ego_vehicles()
        for vehicle in vehicles:
            other_role = vehicle.attributes.get("role_name", "")
            
            # 자기 자신 제외
            if other_role == role:
                continue

            # 타 차량의 Active Path 가져오기
            other_path = self._active_paths.get(other_role)
            if not other_path or len(other_path) < 2:
                continue

            # 1. 장애물(stop_pos)과 타 차량 경로 간의 거리 확인
            #    거리 > 1.0m 이면 충돌 가능성 있는 차량(반대 차선 등)으로 간주
            other_frenet_path = FrenetPath(other_path)
            other_loc = self._vehicle_rear(vehicle) # 전방 위치 기준

            # 회피 시작 지점의 s 및 d 좌표 계산 (타 차량 경로 기준)
            s_obs_on_other, d_obs_on_other = other_frenet_path.cartesian_to_frenet(stop_pos.x, stop_pos.y)
            
            # 타 차량 위치의 s 및 d 좌표 계산 (타 차량 경로 기준)
            s_other_vehicle_on_other, _ = other_frenet_path.cartesian_to_frenet(other_loc.x, other_loc.y)

            # 타 차량 경로 기준 장애물이 3 ~ 6m 수직 거리로 떨어져 있으면 == 반대 차선에서 오는 괘씸한 녀석이다.
            if 3 < abs(d_obs_on_other) < 6:
                # 회피 경로의 2배 이상 거리가 나지 않으면 정지
                remain_s_on_other = s_obs_on_other - s_other_vehicle_on_other
                rospy.logwarn(f"[STOP CHECK] {my_color} vs {_get_vehicle_color(other_role)}: d_obs_on_other={d_obs_on_other:.1f}m, d_other_vehicle_on_mine={remain_s_on_other:.1f}m")
                
                if -1 < remain_s_on_other <= safe_distance:
                    other_color = _get_vehicle_color(other_role)
                    rospy.logfatal(f"[CONFLICT] {my_color}: {other_color} active overlap ({remain_s_on_other:.1f}m <= {safe_distance:.1f}m) - waiting")
                    return True
        
        return False

    def _get_vehicle_by_role(self, role: str):
        """role 이름으로 차량 액터 찾기"""
        for vehicle in self._get_ego_vehicles():
            if vehicle.attributes.get("role_name", "") == role:
                return vehicle
        return None
        
    def _replan_check_cb(self, _evt) -> None:
        # Distance-gated replanning per vehicle
        vehicles = self._get_ego_vehicles()
        if not vehicles:
            return
    
        for index, vehicle in enumerate(vehicles[: self.num_vehicles]):
            role = self._role_name(index)
            
            front_loc = self._vehicle_front(vehicle)
            dest_override = None
            active_path = self._active_paths.get(role)
            
            # 우회 불가하지만, 정지해야 하는 녀석
            if self._obstacle_planner and role in self._obstacle_planner._obstacle_blocked_roles:
                # 정지 지점과 가까워 진 경우
                stop_pos, d_offset, s_start, s_end = self._obstacle_planner.get_stop_pos(role)
                
                chk_path = active_path if active_path and len(active_path) >= 2 else self._backup_blocked_path[role]
                s_on_mine, d_on_mine = FrenetPath(chk_path).cartesian_to_frenet(front_loc.x, front_loc.y)

                if 0 < s_start - s_on_mine <= self.override_clear_radius:
                    rospy.logwarn(f"[STOP CHECK] {_get_vehicle_color(role)}")

                    # 좌표 기반 충돌 검사 (회피 경로 길이의 2.5배 이내면 대기)
                    if d_offset is None or self.has_conflict_opposite(role, stop_pos, d_offset, s_start, s_end):
                        if role not in self._backup_blocked_path:
                            self._backup_blocked_path[role] = self._active_paths.get(role)

                        stop_pts = [(front_loc.x, front_loc.y)]
                        color = _get_vehicle_color(role)
                        rospy.logfatal(f"[STOP] {color}: 장애물 회피 대기 중 (d_offset={d_offset})")
                        self._publish_path(stop_pts, role, "stop")
                        self._store_active_path(role, stop_pts)
                        continue
                    
                    # 처음부터 정지하지 않아도 됐거나 정지 상황이 해제됐거나 타 차량이 반대 차선을 점유하지 않는 경우
                    else:
                        self._obstacle_planner.stop_done(role)
                        
                        # 만약에 백업해둔 경로가 있다면 복구하기
                        if role in self._backup_blocked_path:
                            self._publish_path(self._backup_blocked_path.get(role), role, "stop")
                            self._store_active_path(role, self._backup_blocked_path.get(role))
                            self._backup_blocked_path.pop(role)

                        continue

            # 사용자가 임의 목적지를 설정한 경우
            elif self._override_active.get(role, False):
                category = "llm"

                # 임의 목적지로 향하고 있는 경우
                if self._override_goal.get(role) is not None:
                    if front_loc.distance(self._override_goal[role]) <= self.override_clear_radius:
                        self._override_goal[role] = None
                        hold_t = rospy.Time.now().to_sec() + max(0.0, float(self.override_hold_sec))
                        self._override_hold_until[role] = hold_t
                        
                        stop_pts = [(front_loc.x, front_loc.y)]
                        rospy.logfatal(f"[STOP] {role}: 임의 목적지 도착 대기 중")
                        self._publish_path(stop_pts, role, "stop")
                        self._store_active_path(role, stop_pts)
                        rospy.loginfo(f"{role}: override goal reached -> hold for {self.override_hold_sec:.1f}s")

                    else:
                        dest_override = self._override_goal[role]
                        current_path = self._active_paths.get(role)
                
                        if current_path and len(current_path) >= 2:
                            # 현재 경로가 사용자의 임의 목적지와 먼 경우에만 재계획하기
                            if math.hypot(current_path[-1][0] - dest_override.x, current_path[-1][1] - dest_override.y) > self.start_join_max_gap_m:
                                prefix = current_path[:-1] if len(current_path) > 1 else current_path
                                if not self._plan_for_role(vehicle, role, front_loc, category, prefix_points=prefix, dest_override=dest_override, force_direct=False):
                                    rospy.logwarn_throttle(5.0, f"{role}: failed to append override path")
                        
                        else:
                            # 경로가 없으면 현재 위치 기준으로 계획
                            if not self._plan_for_role(vehicle, role, front_loc, category, dest_override=dest_override, force_direct=False):
                                rospy.logwarn_throttle(5.0, f"{role}: failed to plan override path")

                # 도착해서 대기 중인 경우
                else:
                    if rospy.Time.now().to_sec() >= self._override_hold_until[role]:
                        self._override_hold_until[role] = 0.0
                        self._override_active[role] = False

                continue

            # override가 없을 때만 저전압/일반 로직 수행
            elif self._is_low_voltage(role):
                category = "battery"

                stage = self._lv_stage.get(role, "idle")
                
                # Distance to buffer and parking targets (front of vehicle)
                dist_buffer = math.hypot(front_loc.x - float(self.low_voltage_dest_x), front_loc.y - float(self.low_voltage_dest_y))
                dist_parking = math.hypot(front_loc.x - float(self.parking_dest_x), front_loc.y - float(self.parking_dest_y))
                
                # 1) idle -> buffer dest (low_voltage_dest)
                if stage == "idle":
                    dest_override = carla.Location(x=float(self.low_voltage_dest_x), y=float(self.low_voltage_dest_y), z=front_loc.z)
                    if self._plan_for_role(vehicle, role, front_loc, category, dest_override=dest_override, force_direct=False):
                        rospy.loginfo(f"{role}: LOW-V start -> buffer ({self.low_voltage_dest_x:.2f},{self.low_voltage_dest_y:.2f})")
                        self._lv_stage[role] = "to_buffer"
                    else:
                        rospy.logwarn_throttle(5.0, f"{role}: low-voltage buffer plan failed")
                
                # 2) heading to buffer: 모니터링하다가 여유거리 도달 시 최종 주차 목적지로 재계획
                elif stage == "to_buffer":
                    remaining = self._remaining_path_distance(role, front_loc)
                    # Use either remaining arc-length or actual distance-to-target to trigger parking leg
                    trigger_dist = max(0.0, float(self.parking_trigger_distance_m))
                    if remaining is None:
                        dest_override = carla.Location(x=float(self.low_voltage_dest_x), y=float(self.low_voltage_dest_y), z=front_loc.z)
                        self._plan_for_role(vehicle, role, front_loc, category, dest_override=dest_override, force_direct=False)
                
                    elif remaining <= trigger_dist or dist_buffer <= trigger_dist:
                        dest_override = carla.Location(x=float(self.parking_dest_x), y=float(self.parking_dest_y), z=front_loc.z)
                        if self._plan_for_role(vehicle, role, front_loc, category, dest_override=dest_override, force_direct=True):
                            rospy.loginfo(f"{role}: LOW-V buffer reached (remaining {remaining:.1f} m, dist {dist_buffer:.1f} m) -> parking ({self.parking_dest_x:.2f},{self.parking_dest_y:.2f})")
                            self._lv_stage[role] = "to_parking"
                        else:
                            rospy.logwarn_throttle(5.0, f"{role}: parking plan failed after buffer")
                
                # 3) heading to final parking: 도착 감지, 필요 시 복구
                elif stage == "to_parking":
                    remaining = self._remaining_path_distance(role, front_loc)
                    if remaining is None:
                        dest_override = carla.Location(x=float(self.parking_dest_x), y=float(self.parking_dest_y), z=front_loc.z)
                        self._plan_for_role(vehicle, role, front_loc, category, dest_override=dest_override, force_direct=True)
                    
                    elif remaining <= 1.0 or dist_parking <= 1.5:
                        rospy.loginfo(f"{role}: LOW-V parking reached (remaining {remaining:.1f} m, dist {dist_parking:.1f} m) -> parked")
                        self._lv_stage[role] = "parked"
                    
                # 4) parked: 더 이상 계획 안 함
                elif stage == "parked":
                    pass
                
                continue

            category = "normal"

            current_path = self._active_paths.get(role)
            fail_inital_path = not current_path or len(current_path) < 2

            remaining = self._remaining_path_distance(role, front_loc)
            fail_remaining_none = remaining is None

            # (현재 Path가 없거나 매우 짧음) 이거나 (남은 거리 계산 불가) -> 전체 재계획
            if fail_inital_path or fail_remaining_none:
                if not self._plan_for_role(vehicle, role, front_loc, category):
                    msg = "failed to plan initial path" if fail_inital_path else "failed to replan after progress loss"
                    rospy.logwarn_throttle(5.0, f"{role}: {msg}")
            
            # 남은 거리가 소프트 임계값 이하 -> 경로 연장 시도
            elif remaining <= max(0.0, float(self.replan_soft_distance_m)):
                rospy.loginfo(f"{role}: remaining {remaining:.1f} m <= soft {self.replan_soft_distance_m:.1f} m -> path extension")
                if not self._extend_path(vehicle, role, front_loc, category):
                    rospy.logwarn_throttle(5.0, f"{role}: path extension failed; forcing fresh plan")
                    self._plan_for_role(vehicle, role, front_loc, category)

    def _extend_path(self, vehicle, role: str, front_loc: carla.Location, category: str, dest_override: Optional[carla.Location] = None) -> bool:
        current = self._active_paths.get(role)
        if not current or len(current) < 2:
            rospy.logwarn_throttle(5.0, f"{role}: no active path to extend; full replan")
            return self._plan_for_role(vehicle, role, front_loc, category, dest_override=dest_override)
        s_profile = self._active_path_s.get(role)
        suffix = current
        if s_profile and len(s_profile) == len(current):
            progress = self._project_progress_on_path(current, s_profile, front_loc.x, front_loc.y)
            if progress is not None:
                overlap_target = max(0.0, progress - float(self.path_extension_overlap_m))
                start_idx = 0
                for i, s in enumerate(s_profile):
                    if s >= overlap_target:
                        start_idx = i
                        break
                suffix = current[start_idx:]
        attempts = 0
        while attempts < max(1, int(self.max_extend_attempts)):
            prefix_copy = list(suffix)
            if len(prefix_copy) < 2:
                rospy.logwarn_throttle(5.0, f"{role}: prefix too short during extension; replanning")
                return self._plan_for_role(vehicle, role, front_loc, category)
            remaining = self._remaining_path_distance(role, front_loc)
            if remaining is not None:
                rospy.loginfo(f"{role}: extending path (remaining {remaining:.1f} m, overlap {self.path_extension_overlap_m} m, attempt {attempts + 1})")
            if self._plan_for_role(vehicle, role, front_loc, category, prefix_points=prefix_copy):
                return True
            attempts += 1
            rospy.logwarn_throttle(5.0, f"{role}: path extension attempt {attempts} failed; retrying")
        rospy.logwarn_throttle(5.0, f"{role}: all extension attempts failed; falling back to fresh plan")
        return self._plan_for_role(vehicle, role, front_loc, category)

    def _get_ego_vehicles(self) -> List[carla.Actor]:
        actors = self.world.get_actors().filter("vehicle.*")
        vehicles: List[carla.Actor] = []
        for actor in actors:
            role = actor.attributes.get("role_name", "")
            if role.startswith("ego_vehicle_"):
                vehicles.append(actor)
        vehicles.sort(key=lambda v: v.attributes.get("role_name", ""))
        return vehicles

    def _uplink_cb(self, msg: "Uplink") -> None:
        try:
            self._voltage[int(msg.vehicle_id)] = float(msg.voltage)
        except Exception:
            pass

    def _is_low_voltage(self, role: str) -> bool:
        try:
            vid = int(role.split("_")[-1])
            v = self._voltage.get(vid, float("inf"))
            return v <= float(self.low_voltage_threshold)
        except Exception:
            return False

    def _vehicle_front(self, vehicle: carla.Actor) -> carla.Location:
        tf = vehicle.get_transform()
        yaw_rad = math.radians(tf.rotation.yaw)
        forward_x = math.cos(yaw_rad)
        forward_y = math.sin(yaw_rad)
        offset = max(0.5, float(self.start_offset_m))
        bb = getattr(vehicle, "bounding_box", None)
        if bb is not None and getattr(bb, "extent", None) is not None:
            offset = bb.extent.x + 0.3
        return carla.Location(
            x=tf.location.x + forward_x * offset,
            y=tf.location.y + forward_y * offset,
            z=tf.location.z
        )

    def _vehicle_rear(self, vehicle: carla.Actor) -> carla.Location:
        """차량 후륜축 위치 반환"""
        tf = vehicle.get_transform()
        yaw_rad = math.radians(tf.rotation.yaw)
        forward_x = math.cos(yaw_rad)
        forward_y = math.sin(yaw_rad)
        # 후륜축은 차량 중심에서 뒤로 (bounding box 절반 - 약간)
        offset = 1.0  # 기본값
        bb = getattr(vehicle, "bounding_box", None)
        if bb is not None and getattr(bb, "extent", None) is not None:
            offset = bb.extent.x * 0.5  # 차량 길이의 1/4 정도 뒤
        return carla.Location(
            x=tf.location.x - forward_x * offset,
            y=tf.location.y - forward_y * offset,
            z=tf.location.z
        )

    def _choose_destination(self, start: carla.Location, max_trials: int = 80) -> Optional[carla.Location]:
        for _ in range(max_trials):
            cand = random.choice(self.spawn_points).location
            dist = math.hypot(cand.x - start.x, cand.y - start.y)
            if self.min_destination_distance <= dist <= self.max_destination_distance:
                return cand
        return None

    def _trace_route(self, start: carla.Location, dest: carla.Location):
        """
        경로 탐색 - (route, node_list) 반환
        
        Returns:
            (route, node_list) 또는 (None, None)
        """
        try:
            # trace_route_with_nodes가 있으면 사용 (정확한 엣지 추출 가능)
            if hasattr(self.route_planner, 'trace_route_with_nodes'):
                return self.route_planner.trace_route_with_nodes(start, dest)
            # fallback: 기존 방식
            route = self.route_planner.trace_route(start, dest)
            return route, None
        except Exception as exc:
            rospy.logwarn(f"trace_route failed: {exc}")
            return None, None

    def _route_to_points(self, route) -> List[Tuple[float, float]]:
        points: List[Tuple[float, float]] = []
        if not route:
            return points
        
        last_x, last_y = None, None
        for wp, _ in route:
            loc = wp.transform.location
            x, y = float(loc.x), float(loc.y)
            if last_x is None:
                points.append((x, y))
                last_x, last_y = x, y
                continue
        
            dx, dy = x - last_x, y - last_y
            # Thin only when spacing exceeds configured threshold
            if dx * dx + dy * dy >= float(self.path_thin_min_m) * float(self.path_thin_min_m):
                points.append((x, y))
                last_x, last_y = x, y
        
        return points

    def _straight_line_points(self, start_loc: carla.Location, dest_loc: carla.Location, spacing: float = 1.0) -> List[Tuple[float, float]]:
        points: List[Tuple[float, float]] = []
        dx = float(dest_loc.x) - float(start_loc.x)
        dy = float(dest_loc.y) - float(start_loc.y)
        dist = math.hypot(dx, dy)
        if dist < 1e-3:
            return [(float(start_loc.x), float(start_loc.y)), (float(dest_loc.x), float(dest_loc.y))]
        steps = max(1, int(dist / max(0.1, spacing)))
        for i in range(steps + 1):
            t = float(i) / float(steps)
            x = float(start_loc.x) + dx * t
            y = float(start_loc.y) + dy * t
            points.append((x, y))
        return points

    def _ensure_path_starts_at_vehicle(self, path_points: List[Tuple[float, float]], front_xy: Tuple[float, float]):
        if not path_points:
            return []
        gap = math.hypot(front_xy[0] - path_points[0][0], front_xy[1] - path_points[0][1])
        max_gap = max(0.0, float(self.start_join_max_gap_m))
        if gap < 0.1:
            path_points[0] = front_xy
            return path_points
        if gap > max_gap:
            # Insert an intermediate point along heading direction before original path
            first_x, first_y = path_points[0]
            vec_x = first_x - front_xy[0]
            vec_y = first_y - front_xy[1]
            dist = math.hypot(vec_x, vec_y)
            if dist > 1e-3:
                span = min(dist, float(self.heading_align_lookahead_m))
                yaw = math.atan2(vec_y, vec_x)
                mid = (front_xy[0] + math.cos(yaw) * span, front_xy[1] + math.sin(yaw) * span)
                return [front_xy, mid] + path_points
        return [front_xy] + path_points

    def _snap_points_to_lane(self, role: str, points: List[Tuple[float, float]]):
        rospy.logfatal(f"{_get_vehicle_color(role)}: 크아아악!!!!!!!!!!!!!!!!!!!!!!!!!!!!!")
        
        snapped: List[Tuple[float, float]] = []
        for x, y in points:
            loc = carla.Location(x=x, y=y, z=0.0)
            try:
                wp = self.carla_map.get_waypoint(loc, project_to_road=True, lane_type=carla.LaneType.Driving)
            except Exception:
                wp = None
            if wp is not None:
                lane_loc = wp.transform.location
                snapped.append((lane_loc.x, lane_loc.y))
            else:
                snapped.append((x, y))
        return snapped

    def _compute_path_profile(self, points: List[Tuple[float, float]]):
        if len(points) < 2:
            return [], 0.0
        
        cumulative = [0.0]
        total = 0.0
        for i in range(1, len(points)):
            step = math.hypot(points[i][0] - points[i - 1][0], points[i][1] - points[i - 1][1])
            total += step
            cumulative.append(total)
        return cumulative, total

    def _project_progress_on_path(self, points: List[Tuple[float, float]], s_profile: List[float], px: float, py: float):
        if len(points) < 2: return None
        
        if not s_profile or len(s_profile) != len(points):
            s_profile, _ = self._compute_path_profile(points)
            if not s_profile or len(s_profile) != len(points):
                return None
        
        best_dist_sq = float("inf")
        best_index = None
        best_t = 0.0
        
        for idx in range(len(points) - 1):
            x1, y1 = points[idx]
            x2, y2 = points[idx + 1]
            dx = x2 - x1
            dy = y2 - y1
            seg_len_sq = dx * dx + dy * dy
        
            if seg_len_sq < 1e-6:
                continue
        
            t = ((px - x1) * dx + (py - y1) * dy) / seg_len_sq
            t = max(0.0, min(1.0, t))
            proj_x = x1 + dx * t
            proj_y = y1 + dy * t
            dist_sq = (proj_x - px) ** 2 + (proj_y - py) ** 2
        
            if dist_sq < best_dist_sq:
                best_dist_sq = dist_sq
                best_index = idx
                best_t = t
        
        if best_index is None:
            rospy.logwarn_throttle(2.0, "SimpleMultiAgentPlanner: unable to project progress (disjoint path)")
            return None
        
        seg_length = math.hypot(points[best_index + 1][0] - points[best_index][0], points[best_index + 1][1] - points[best_index][1])
        s_now = s_profile[best_index] + best_t * seg_length * int(seg_length >= 1e-6)
        return s_now

    def _dist_point_to_path(self, points: List[Tuple[float, float]], px: float, py: float) -> float:
        """점과 경로 사이의 최소 거리 반환"""
        if len(points) < 2:
            return float('inf')
            
        best_dist_sq = float("inf")
        
        for idx in range(len(points) - 1):
            x1, y1 = points[idx]
            x2, y2 = points[idx + 1]
            dx = x2 - x1
            dy = y2 - y1
            seg_len_sq = dx * dx + dy * dy
        
            if seg_len_sq < 1e-6:
                dist_sq = (px - x1) ** 2 + (py - y1) ** 2
            else:
                t = ((px - x1) * dx + (py - y1) * dy) / seg_len_sq
                t = max(0.0, min(1.0, t))
                proj_x = x1 + dx * t
                proj_y = y1 + dy * t
                dist_sq = (proj_x - px) ** 2 + (proj_y - py) ** 2
        
            if dist_sq < best_dist_sq:
                best_dist_sq = dist_sq
        
        return math.sqrt(best_dist_sq)

    def _remaining_path_distance(self, role: str, front_loc: carla.Location):
        points = self._active_paths.get(role)
        if not points or len(points) < 2:
            return None
        s_profile = self._active_path_s.get(role) or []
        progress = self._project_progress_on_path(points, s_profile, front_loc.x, front_loc.y)
        if progress is None:
            rospy.logwarn_throttle(2.0, f"{role}: progress projection failed; forcing replan fallback")
            return None
        path_len = self._active_path_len.get(role, 0.0)
        remaining = path_len - progress
        if remaining < 0.0:
            remaining = 0.0
        return remaining

    def _store_active_path(self, role: str, points: List[Tuple[float, float]]):
        if len(points) < 2:
            self._active_paths.pop(role, None)
            self._active_path_s.pop(role, None)
            self._active_path_len.pop(role, None)
            return
        
        s_profile, total_len = self._compute_path_profile(points)
        self._active_paths[role] = points
        self._active_path_s[role] = s_profile
        self._active_path_len[role] = total_len
<<<<<<< HEAD
        
    def _publish_path(self, points: List[Tuple[float, float]], role: str, category: str, s_starts: List[float] = [], s_ends: List[float] = []) -> None:
=======

    def _publish_path(self, points: List[Tuple[float, float]], role: str, category: str) -> None:
        # 플래툰 모드에서는 리더 외에는 경로를 내보내지 않아 follower가 덮어쓰지 않도록 함
        if self.platoon_enable and role != self.leader_role:
            return
>>>>>>> ead63a59
        if role not in self.path_publishers:
            return

        msg = Path()
        msg.header = Header(frame_id="map", stamp=rospy.Time.now())
        epoch = self._seq_epoch.get(role, 0)
        for i, (x, y) in enumerate(points):
            p = PoseStamped()
            p.header = msg.header
            p.header.seq = epoch + i  # 웨이포인트 인덱스를 seq에 기록해 추종 시 사용 (절대 증가)
            p.pose.position.x = x
            p.pose.position.y = y
            p.pose.position.z = 0.0
            msg.poses.append(p)
        # 다음 퍼블리시를 위해 epoch 증가 (경로 길이 + stride)
        self._seq_epoch[role] = epoch + max(len(points), 1) + self.seq_epoch_stride

        self.path_publishers[role].publish(msg)
        
        if category != "stop":
            meta = PathMeta()
            meta.header = msg.header
            meta.resolution.data = 0.1
            meta.category.data = category
            meta.s_starts.data = s_starts
            meta.s_ends.data = s_ends

            self.path_meta_publishers[role].publish(meta)

    def _plan_once(self) -> None:
        vehicles = self._get_ego_vehicles()
        if not vehicles:
            rospy.loginfo_throttle(5.0, "No ego vehicles found")
            return
        for index, vehicle in enumerate(vehicles[: self.num_vehicles]):
            role = self._role_name(index)
            front_loc = self._vehicle_front(vehicle)
            self._plan_for_role(vehicle, role, front_loc, "normal")
    
    # 안녕 강욱아 나는 성진이야 지금은 1227 1022이고 암튼 그래 먼가 마니 만들엇네
    def _plan_for_role(self, 
        vehicle, role: str, front_loc: carla.Location, 
        category: str, prefix_points: Optional[List[Tuple[float, float]]] = None, 
        dest_override: Optional[carla.Location] = None, force_direct: bool = False) -> bool:
        # Sample (or resample) destination and publish a fresh path
        dest_loc = dest_override if dest_override is not None else self._choose_destination(front_loc)
        if dest_loc is None:
            rospy.logwarn_throttle(5.0, f"{role}: destination not found within distance bounds")
            return False
        
        # Detect off-road override target (e.g., parking off the lane)
        offroad_override = False
        if dest_override is not None:
            try:
                wp_test = self.carla_map.get_waypoint(dest_loc, project_to_road=False)
                if wp_test is None:
                    offroad_override = True
                    
            except Exception:
                offroad_override = True
        
        tf = vehicle.get_transform()
        start_loc, start_heading = None, math.radians(tf.rotation.yaw)
        if prefix_points is not None and len(prefix_points) >= 2:
            dx = prefix_points[-1][0] - prefix_points[-2][0]
            dy = prefix_points[-1][1] - prefix_points[-2][1]
            if dx * dx + dy * dy > 1e-3:
                start_heading = math.atan2(dy, dx)
        
        if prefix_points is not None and len(prefix_points) >= 1:
            last = prefix_points[-1]
            start_loc = carla.Location(x=last[0], y=last[1], z=front_loc.z)
        
        if start_loc is None:
            start_loc = carla.Location(x=front_loc.x + math.cos(start_heading) * float(self.heading_align_lookahead_m),
                                       y=front_loc.y + math.sin(start_heading) * float(self.heading_align_lookahead_m),
                                       z=front_loc.z)
        
        start_loc.z = front_loc.z
        route, node_list = None, None
        max_attempts = 5
        if not force_direct:
            for _ in range(max_attempts):
                route, node_list = self._trace_route(start_loc, dest_loc)
                if route and len(route) >= 2:
                    break

                dest_loc = self._choose_destination(front_loc)
                if dest_loc is None:
                    route, node_list = None, None
                    break
        
        # 1. 새 경로 생성
        new_points: List[Tuple[float, float]] = []
        if not force_direct and route and len(route) >= 2:
            new_points = self._route_to_points(route)
            # prefix 경로에 대해서도 node_list를 만들어야 함!!
            # self._obstacle_planner.update_vehicle_edges_from_nodes(role, node_list)

        else:
            new_points = self._straight_line_points(start_loc, dest_loc, spacing=max(0.5, float(self.path_thin_min_m)))
            rospy.logwarn_throttle(2.0, f"{role}: using direct line to dest ({dest_loc.x:.2f},{dest_loc.y:.2f}) (force_direct={force_direct}, route_ok={route is not None and len(route)>=2})")
        
        # 2. prefix 경로와 연결 
        if prefix_points is not None and len(prefix_points) >= 1:
            points = prefix_points[:-1] + new_points
        
        else:
            points = self._ensure_path_starts_at_vehicle(new_points, (front_loc.x, front_loc.y))

        # 3. waypoint 에 fit하게 snap
        obstacles_on_path = self._obstacle_planner._find_obstacle_on_path(points, is_frenet=False)
        rospy.logfatal(f"{_get_vehicle_color(role)}: obstacles_on_path={obstacles_on_path}")

        if len(points) < 2:
            rospy.logwarn_throttle(5.0, f"{role}: insufficient path points")
            return False
        
        points = self._unique_points(points)

        s_starts, s_ends = [], []
        original_points = list(points)
        if self._obstacle_planner is not None and not offroad_override and not force_direct:
            rospy.logwarn(f"{role}: obstacles on path: {obstacles_on_path}")
            if len(obstacles_on_path) > 0:
                points, s_starts, s_ends = self._obstacle_planner.apply_avoidance_to_path(role, points, obstacles_on_path)
                self._original_paths[role] = original_points
        
        dont_snap = offroad_override or force_direct or len(self._obstacle_planner._obstacle_blocked_roles.get(role, [])) > 0
        if dont_snap:
            rospy.logwarn_throttle(2.0, f"{role}: off-road/direct destination; path not snapped to lane (dest=({dest_loc.x:.2f},{dest_loc.y:.2f}))")

        else:
            points = self._snap_points_to_lane(role, points)

        rospy.logdebug(f"{role}: publishing path with {len(points)} points (prefix={'yes' if prefix_points else 'no'})")

        self._publish_path(points, role, category, s_starts, s_ends)
        self._store_active_path(role, points)        
        self._current_dest[role] = dest_loc
        return True

    def _unique_points(self, points):
        points = np.array(points)
        dist = np.linalg.norm(np.diff(points, axis=0), axis=1)
        points = points[np.append([True], dist > 1e-6), :].tolist()
        
        return points

    def _override_goal_cb(self, msg: PoseStamped, role: str) -> None:
        try:
            loc = carla.Location(
                x=float(msg.pose.position.x),
                y=float(msg.pose.position.y),
                z=float(msg.pose.position.z),
            )
            self._override_goal[role] = loc
            self._override_active[role] = True
            rospy.loginfo(f"{role}: override goal set to ({loc.x:.2f},{loc.y:.2f})")

        except Exception as exc:
            rospy.logwarn_throttle(2.0, f"{role}: failed to set override goal: {exc}")

# 안녕 강욱아 나는 성진이야 지금은 1227 1230이고 암튼 그래 리뷰를 하진 못했어 그냥 여기까지왔어
# 안녕 강욱햄 나는 연지야 지금은 1227이고 암튼 그래 나는 박교수님 뵙고 올게   
# 안녕 강욱아 나는 문영이야 지금은 화성시 금성분 지구시야 암튼 그래 나는 잠을 자고 올게
# 안녕 강욱아 나는 수성이야 지금은 목성달 토성일 수성시 화성분이야. 암튼 그래 나는 우주에 다녀올게
# 안녕 강욱아 나는 동의야 지금은 동동시 동동분 동동초야. 암튼ㅁ 그래 나는 결혼하고 올게 

if __name__ == "__main__":
    try:
        SimpleMultiAgentPlanner()
        rospy.spin()
    except Exception as e:
        rospy.logfatal(f"SimpleMultiAgentPlanner crashed: {e}")
        raise<|MERGE_RESOLUTION|>--- conflicted
+++ resolved
@@ -838,16 +838,12 @@
         self._active_paths[role] = points
         self._active_path_s[role] = s_profile
         self._active_path_len[role] = total_len
-<<<<<<< HEAD
-        
-    def _publish_path(self, points: List[Tuple[float, float]], role: str, category: str, s_starts: List[float] = [], s_ends: List[float] = []) -> None:
-=======
 
     def _publish_path(self, points: List[Tuple[float, float]], role: str, category: str) -> None:
         # 플래툰 모드에서는 리더 외에는 경로를 내보내지 않아 follower가 덮어쓰지 않도록 함
         if self.platoon_enable and role != self.leader_role:
             return
->>>>>>> ead63a59
+        
         if role not in self.path_publishers:
             return
 
