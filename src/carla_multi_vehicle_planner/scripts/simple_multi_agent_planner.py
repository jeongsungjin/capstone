#!/usr/bin/env python3
import numpy as np

import math
import random
from typing import Dict, List, Optional, Tuple

import rospy
from geometry_msgs.msg import PoseStamped, PoseArray
from nav_msgs.msg import Path
from capstone_msgs.msg import PathMeta
from std_msgs.msg import Header, Float32, String

try:
    from capstone_msgs.msg import Uplink  # type: ignore
except Exception:
    Uplink = None  # type: ignore

# Ensure CARLA Python API and Agents are on sys.path (side-effect import)
try:
    import setup_carla_path  # noqa: F401
except Exception:
    setup_carla_path = None  # type: ignore

try:
    import carla  # type: ignore
except Exception as exc:
    carla = None
    rospy.logfatal(f"Failed to import CARLA package: {exc}")

try:
    from agents.navigation.global_route_planner import GlobalRoutePlanner as CARLAGlobalRoutePlanner  # type: ignore
except Exception:
    CARLAGlobalRoutePlanner = None  # type: ignore

try:
    from global_planner import GlobalPlanner
except Exception:
    GlobalPlanner = None  # type: ignore

try:
    from obstacle_planner import ObstaclePlanner
except Exception:
    ObstaclePlanner = None  # type: ignore


class SimpleMultiAgentPlanner:
    """
    최소 기능 다중 차량 글로벌 플래너.
    - 각 ego 차량의 현재 전방 위치를 시작점으로 사용
    - 스폰 포인트 중 거리 제약을 만족하는 목적지 임의 선택
    - CARLA GlobalRoutePlanner로 경로 생성 후 /global_path_{role} 퍼블리시
    - 충돌 회피, 수동 목표, 오프셋/시각화 등 부가 기능은 제거
    """

    def __init__(self) -> None:
        rospy.init_node("multi_agent_conflict_free_planner", anonymous=True)

        if carla is None:
            raise RuntimeError("CARLA Python API unavailable")

        self.num_vehicles = int(rospy.get_param("~num_vehicles", 5))
        self.global_route_resolution = float(rospy.get_param("~global_route_resolution", 1.0))
        self.path_thin_min_m = float(rospy.get_param("~path_thin_min_m", 0.1))            # default denser than 0.2
        self.replan_soft_distance_m = float(rospy.get_param("~replan_soft_distance_m", 40.0))
        self.replan_check_interval = float(rospy.get_param("~replan_check_interval", 0.01))
        
        # Align first path segment with vehicle heading by looking slightly ahead when replanning
        self.heading_align_lookahead_m = float(rospy.get_param("~heading_align_lookahead_m", 2.5))
        
        # Start waypoint/path stitch parameters
        self.start_join_max_gap_m = float(rospy.get_param("~start_join_max_gap_m", 12.0))
        self.start_offset_m = float(rospy.get_param("~start_offset_m", 3.0))
        self.path_extension_overlap_m = float(rospy.get_param("~path_extension_overlap_m", 30.0))
        self.max_extend_attempts = int(rospy.get_param("~max_extend_attempts", 3))
        self.min_destination_distance = float(rospy.get_param("~min_destination_distance", 70.0))
        self.max_destination_distance = float(rospy.get_param("~max_destination_distance", 100.0))
        
        # Low-voltage handling (forced destination / parking)
        self.low_voltage_threshold = float(rospy.get_param("~low_voltage_threshold", 5.0))
        self.low_voltage_dest_x = float(rospy.get_param("~low_voltage_dest_x", -12.5))
        self.low_voltage_dest_y = float(rospy.get_param("~low_voltage_dest_y", -16.5))
        self.parking_dest_x = float(rospy.get_param("~parking_dest_x", -27.0))
        self.parking_dest_y = float(rospy.get_param("~parking_dest_y", -16.5))
        self.parking_trigger_distance_m = float(rospy.get_param("~parking_trigger_distance_m", 0.5))
        
         # Destination memory per role (for distance-gated replanning)
        self._current_dest: Dict[str, Optional[carla.Location]] = {self._role_name(i): None for i in range(self.num_vehicles)}
        self._active_paths: Dict[str, List[Tuple[float, float]]] = {}
        self._original_paths: Dict[str, List[Tuple[float, float]]] = {}  # 회피 적용 전 원본 경로
        self._active_path_s: Dict[str, List[float]] = {}
        self._active_path_len: Dict[str, float] = {}
        self._voltage: Dict[int, float] = {}

        # CARLA world/map
        host = rospy.get_param("~carla_host", "localhost")
        port = int(rospy.get_param("~carla_port", 2000))
        timeout = float(rospy.get_param("~carla_timeout", 10.0))
        self.client = carla.Client(host, port)
        self.client.set_timeout(timeout)
        self.world = self.client.get_world()
        self.carla_map = self.world.get_map()

        # Route planner (GlobalPlanner 우선, 없으면 CARLA GlobalRoutePlanner)
        self.route_planner = None
        
        if GlobalPlanner is not None:
            try:
                self.route_planner = GlobalPlanner(self.carla_map, self.global_route_resolution)
                rospy.loginfo("SimpleMultiAgentPlanner: using GlobalPlanner")

            except Exception as exc:
                rospy.logwarn(f"Failed to init GlobalPlanner: {exc}, falling back to CARLAGlobalRoutePlanner")
        
        if self.route_planner is None:
            if CARLAGlobalRoutePlanner is None:
                raise RuntimeError("CARLA GlobalRoutePlanner module unavailable")
            try:
                self.route_planner = CARLAGlobalRoutePlanner(self.carla_map, self.global_route_resolution)
                if hasattr(self.route_planner, "setup"):
                    self.route_planner.setup()
                rospy.loginfo("SimpleMultiAgentPlanner: using CARLA GlobalRoutePlanner")
            except Exception as exc:
                raise RuntimeError(f"Failed to initialize GlobalRoutePlanner: {exc}")
        
        # ObstaclePlanner 초기화 (route_planner 설정 후)
        self._obstacle_planner = None
        if ObstaclePlanner is not None:
            self._obstacle_planner = ObstaclePlanner(
                self.route_planner, 
                self.num_vehicles,
                on_obstacle_change_callback=self._on_obstacle_change
            )
            rospy.loginfo("SimpleMultiAgentPlanner: ObstaclePlanner initialized")

        self._backup_blocked_path: Dict[str, List[Tuple[int, int]]] = {}
        self._should_stop_pos: Dict[str, carla.Location] = {}

        self.spawn_points = self.carla_map.get_spawn_points()
        if not self.spawn_points:
            raise RuntimeError("No spawn points available in CARLA map")

        # Publishers
        self.path_publishers: Dict[str, rospy.Publisher] = {}
        self.path_meta_publishers: Dict[str, rospy.Publisher] = {}
        self._obstacle_stop_pubs: Dict[str, rospy.Publisher] = {}  # 장애물 정지용
        for index in range(self.num_vehicles):
            role = self._role_name(index)
            topic = f"/global_path_{role}"
            self.path_publishers[role] = rospy.Publisher(topic, Path, queue_size=1, latch=True)
            meta_topic = f"/global_path_meta_{role}"
            self.path_meta_publishers[role] = rospy.Publisher(meta_topic, PathMeta, queue_size=1, latch=True)
            # 장애물 정지 arc-length 퍼블리셔
            stop_topic = f"/obstacle_stop_{role}"
            self._obstacle_stop_pubs[role] = rospy.Publisher(stop_topic, Float32, queue_size=1, latch=True)
             
        # Low-voltage 단계 관리: idle -> to_buffer(low_voltage_dest) -> to_parking(parking_dest) -> parked
        self._lv_stage: Dict[str, str] = {self._role_name(i): "idle" for i in range(self.num_vehicles)}
        # 수동 목적지 오버라이드 (PoseStamped에서 받음)
        self._override_goal: Dict[str, Optional[carla.Location]] = {self._role_name(i): None for i in range(self.num_vehicles)}
        self._override_active: Dict[str, bool] = {self._role_name(i): False for i in range(self.num_vehicles)}
        self.override_clear_radius = float(rospy.get_param("~override_clear_radius", 3.0))
        self.override_hold_sec = float(rospy.get_param("~override_hold_sec", 5.0))
        self._override_hold_until: Dict[str, float] = {self._role_name(i): 0.0 for i in range(self.num_vehicles)}

<<<<<<< HEAD
        # Uplink subscriber
        if Uplink is not None:
            rospy.Subscriber("/imu_uplink", Uplink, self._uplink_cb, queue_size=10)
    
        # Vehicle edges tracking for overlap detection
        self._vehicle_route_edges: Dict[str, List[Tuple[int, int]]] = {}
=======
        # Uplink subscriber (voltage)
        self.uplink_topic = str(rospy.get_param("~uplink_topic", "/uplink"))
        if Uplink is not None and self.uplink_topic:
            rospy.Subscriber(self.uplink_topic, Uplink, self._uplink_cb, queue_size=10)
>>>>>>> b6b99f64

        # Override goal subscribers per vehicle
        for index in range(self.num_vehicles):
            role = self._role_name(index)
            topic = f"/override_goal/{role}"
            rospy.Subscriber(topic, PoseStamped, self._override_goal_cb, callback_args=role, queue_size=1)

        rospy.sleep(0.5)
        self._plan_once()
        rospy.Timer(rospy.Duration(self.replan_check_interval), self._replan_check_cb)
    
    def _role_name(self, index: int) -> str:
        return f"ego_vehicle_{index + 1}"

    def _on_obstacle_change(self) -> None:
        """장애물 변화 시 즉시 호출되는 콜백 - 모든 활성 경로에 회피 적용"""
        vehicles = self._get_ego_vehicles()
        
        if not vehicles: return
        if self._obstacle_planner is None: return
        
        for index, vehicle in enumerate(vehicles[:self.num_vehicles]):
            role = self._role_name(index)
            front_loc = self._vehicle_front(vehicle)
            
            # 원본 경로 사용 (없으면 현재 경로 사용)
            original_path = self._active_paths.get(role)
            if not original_path or len(original_path) < 2:
                original_path = self._backup_blocked_path.get(role)

            if not original_path or len(original_path) < 2:
                continue

            # 원본 경로를 현재 위치부터 트리밍 (지나간 부분 제거)
            vx, vy = front_loc.x, front_loc.y
            min_dist = float('inf')
            closest_idx = 0
            for i, (px, py) in enumerate(original_path):
                dist = math.hypot(px - vx, py - vy)
                if dist < min_dist:
                    min_dist = dist
                    closest_idx = i
            
            # 현재 위치부터의 경로만 사용
            trimmed_original = original_path[closest_idx:]
            if len(trimmed_original) < 2:
                trimmed_original = original_path  # fallback
            
            points = self._unique_points(trimmed_original)
            obstacles_on_path = self._obstacle_planner._find_obstacle_on_path(points, is_frenet=False)
            
            if not obstacles_on_path:
                if role in self._obstacle_planner._obstacle_blocked_roles:
                    self._obstacle_planner._obstacle_blocked_roles.pop(role)

                    self._publish_path(trimmed_original, role, "obstacle", [], [])
                    self._store_active_path(role, trimmed_original)

                    self._backup_blocked_path.pop(role)

            else:
                # 트리밍된 원본 경로 기반으로 회피 적용
                modified_path, stop_poses, s_starts, s_ends = self._obstacle_planner.apply_avoidance_to_path(role, points, obstacles_on_path)
                
                if modified_path != trimmed_original:
                    rospy.loginfo(f"[OBSTACLE] {role}: avoidance path applied")
            
                else:
                    rospy.loginfo(f"[OBSTACLE] {role}: path restored to original (no obstacles)")
                
                # 경로 발행 (원본 또는 회피 경로)
                self._publish_path(modified_path, role, "obstacle", s_starts, s_ends)
                self._store_active_path(role, modified_path)

    def _replan_check_cb(self, _evt) -> None:
        # Distance-gated replanning per vehicle
        vehicles = self._get_ego_vehicles()
        if not vehicles:
            return
        
        for index, vehicle in enumerate(vehicles[: self.num_vehicles]):
            role = self._role_name(index)
            
            front_loc = self._vehicle_front(vehicle)
            dest_override = None
            
            # 우회 불가하지만, 정지해야 하는 녀석
            if self._obstacle_planner and role in self._obstacle_planner._obstacle_blocked_roles:
                # 정지 지점과 가까워 진 경우
                if front_loc.distance(self._obstacle_planner._obstacle_blocked_roles[role]) <= self.override_clear_radius:
                    if role not in self._backup_blocked_path:
                        self._backup_blocked_path[role] = self._active_paths.get(role)

                    stop_pts = [(front_loc.x, front_loc.y)]
                    self._publish_path(stop_pts, role)
                    self._store_active_path(role, stop_pts)

            # 사용자가 임의 목적지를 설정한 경우
            elif self._override_active.get(role, False):
                category = "llm"

                # 임의 목적지로 향하고 있는 경우
                if self._override_goal.get(role) is not None:
                    if front_loc.distance(self._override_goal[role]) <= self.override_clear_radius:
                        self._override_goal[role] = None
                        hold_t = rospy.Time.now().to_sec() + max(0.0, float(self.override_hold_sec))
                        self._override_hold_until[role] = hold_t
                        
                        # 정지용 path 퍼블리시 (1 포인트만 넣어 컨트롤러 속도 0 유도)
                        stop_pts = [(front_loc.x, front_loc.y)]
                        self._publish_path(stop_pts, role)
                        self._store_active_path(role, stop_pts)
                        rospy.loginfo(f"{role}: override goal reached -> hold for {self.override_hold_sec:.1f}s")

                    else:
                        dest_override = self._override_goal[role]
                        current_path = self._active_paths.get(role)
                
                        if current_path and len(current_path) >= 2:
                            # 현재 경로가 사용자의 임의 목적지와 먼 경우에만 재계획하기
                            if math.hypot(current_path[-1][0] - dest_override.x, current_path[-1][1] - dest_override.y) > self.start_join_max_gap_m:
                                prefix = current_path[:-1] if len(current_path) > 1 else current_path
                                if not self._plan_for_role(vehicle, role, category, front_loc, prefix_points=prefix, dest_override=dest_override, force_direct=False):
                                    rospy.logwarn_throttle(5.0, f"{role}: failed to append override path")
                        
                        else:
                            # 경로가 없으면 현재 위치 기준으로 계획
                            if not self._plan_for_role(vehicle, role, category, front_loc, dest_override=dest_override, force_direct=False):
                                rospy.logwarn_throttle(5.0, f"{role}: failed to plan override path")

                # 도착해서 대기 중인 경우
                else:
                    if rospy.Time.now().to_sec() >= self._override_hold_until[role]:
                        self._override_hold_until[role] = 0.0
                        self._override_active[role] = False

            # override가 없을 때만 저전압/일반 로직 수행
            elif self._is_low_voltage(role):
                category = "battery"

                stage = self._lv_stage.get(role, "idle")
                
                # Distance to buffer and parking targets (front of vehicle)
                dist_buffer = math.hypot(front_loc.x - float(self.low_voltage_dest_x), front_loc.y - float(self.low_voltage_dest_y))
                dist_parking = math.hypot(front_loc.x - float(self.parking_dest_x), front_loc.y - float(self.parking_dest_y))
                
                # 1) idle -> buffer dest (low_voltage_dest)
                if stage == "idle":
                    dest_override = carla.Location(x=float(self.low_voltage_dest_x), y=float(self.low_voltage_dest_y), z=front_loc.z)
                    if self._plan_for_role(vehicle, role, category, front_loc, dest_override=dest_override, force_direct=False):
                        rospy.loginfo(f"{role}: LOW-V start -> buffer ({self.low_voltage_dest_x:.2f},{self.low_voltage_dest_y:.2f})")
                        self._lv_stage[role] = "to_buffer"
                    else:
                        rospy.logwarn_throttle(5.0, f"{role}: low-voltage buffer plan failed")
                
                # 2) heading to buffer: 모니터링하다가 여유거리 도달 시 최종 주차 목적지로 재계획
                elif stage == "to_buffer":
                    remaining = self._remaining_path_distance(role, front_loc)
                    # Use either remaining arc-length or actual distance-to-target to trigger parking leg
                    trigger_dist = max(0.0, float(self.parking_trigger_distance_m))
                    if remaining is None:
                        dest_override = carla.Location(x=float(self.low_voltage_dest_x), y=float(self.low_voltage_dest_y), z=front_loc.z)
                        self._plan_for_role(vehicle, role, category, front_loc, dest_override=dest_override, force_direct=False)
                
                    elif remaining <= trigger_dist or dist_buffer <= trigger_dist:
                        dest_override = carla.Location(x=float(self.parking_dest_x), y=float(self.parking_dest_y), z=front_loc.z)
                        if self._plan_for_role(vehicle, role, category, front_loc, dest_override=dest_override, force_direct=True):
                            rospy.loginfo(f"{role}: LOW-V buffer reached (remaining {remaining:.1f} m, dist {dist_buffer:.1f} m) -> parking ({self.parking_dest_x:.2f},{self.parking_dest_y:.2f})")
                            self._lv_stage[role] = "to_parking"
                        else:
                            rospy.logwarn_throttle(5.0, f"{role}: parking plan failed after buffer")
                
                # 3) heading to final parking: 도착 감지, 필요 시 복구
                elif stage == "to_parking":
                    remaining = self._remaining_path_distance(role, front_loc)
                    if remaining is None:
                        dest_override = carla.Location(x=float(self.parking_dest_x), y=float(self.parking_dest_y), z=front_loc.z)
                        self._plan_for_role(vehicle, role, category, front_loc, dest_override=dest_override, force_direct=True)
                    
                    elif remaining <= 1.0 or dist_parking <= 1.5:
                        rospy.loginfo(f"{role}: LOW-V parking reached (remaining {remaining:.1f} m, dist {dist_parking:.1f} m) -> parked")
                        self._lv_stage[role] = "parked"
                    
                # 4) parked: 더 이상 계획 안 함
                elif stage == "parked":
                    pass
            
            else:
                category = "normal"

                current_path = self._active_paths.get(role)
                fail_inital_path = not current_path or len(current_path) < 2

                remaining = self._remaining_path_distance(role, front_loc)
                fail_remaining_none = remaining is None

                # (현재 Path가 없거나 매우 짧음) 이거나 (남은 거리 계산 불가) -> 전체 재계획
                if fail_inital_path or fail_remaining_none:
                    if not self._plan_for_role(vehicle, role, category, front_loc):
                        msg = "failed to plan initial path" if fail_inital_path else "failed to replan after progress loss"
                        rospy.logwarn_throttle(5.0, f"{role}: {msg}")
                
                # 남은 거리가 소프트 임계값 이하 -> 경로 연장 시도
                elif remaining <= max(0.0, float(self.replan_soft_distance_m)):
                    rospy.loginfo(f"{role}: remaining {remaining:.1f} m <= soft {self.replan_soft_distance_m:.1f} m -> path extension")
                    if not self._extend_path(vehicle, role, front_loc):
                        rospy.logwarn_throttle(5.0, f"{role}: path extension failed; forcing fresh plan")
                        self._plan_for_role(vehicle, role, category, front_loc)

    def _extend_path(self, vehicle, role: str, front_loc: carla.Location, dest_override: Optional[carla.Location] = None) -> bool:
        current = self._active_paths.get(role)
        if not current or len(current) < 2:
            rospy.logwarn_throttle(5.0, f"{role}: no active path to extend; full replan")
            return False
        
        s_profile = self._active_path_s.get(role)
        suffix = current
        
        # 머랑 머가 겹치는 지??
        if s_profile and len(s_profile) == len(current):
            # 현재 위치 기준으로 겹치는 부분 제거?
            progress = self._project_progress_on_path(current, s_profile, front_loc.x, front_loc.y)
            if progress is not None:
                overlap_target = max(0.0, progress - float(self.path_extension_overlap_m))
                start_idx = 0
                for i, s in enumerate(s_profile):
                    if s >= overlap_target:
                        start_idx = i
                        break
                suffix = current[start_idx:]

        if len(suffix) < 2:
            rospy.logwarn_throttle(5.0, f"{role}: prefix too short during extension; replanning")
            return self._plan_for_role(vehicle, role, front_loc)
            
        for attempt in range(max(1, int(self.max_extend_attempts))):
            remaining = self._remaining_path_distance(role, front_loc)
            if remaining is not None:
                rospy.loginfo(f"{role}: extending path (remaining {remaining:.1f} m, overlap {self.path_extension_overlap_m} m, attempt {attempt + 1})")
            
            if self._plan_for_role(vehicle, role, front_loc, prefix_points=suffix[:]):
                return True
            
            rospy.logwarn_throttle(5.0, f"{role}: path extension attempt {attempt} failed; retrying")
        
        rospy.logwarn_throttle(5.0, f"{role}: all extension attempts failed; falling back to fresh plan")
        return self._plan_for_role(vehicle, role, front_loc)

    def _get_ego_vehicles(self) -> List[carla.Actor]:
        actors = self.world.get_actors().filter("vehicle.*")
        vehicles: List[carla.Actor] = []
        for actor in actors:
            role = actor.attributes.get("role_name", "")
            if role.startswith("ego_vehicle_"):
                vehicles.append(actor)
        vehicles.sort(key=lambda v: v.attributes.get("role_name", ""))
        return vehicles

    def _uplink_cb(self, msg: "Uplink") -> None:
        try:
            self._voltage[int(msg.vehicle_id)] = float(msg.voltage)
        except Exception:
            pass

    def _is_low_voltage(self, role: str) -> bool:
        try:
            vid = int(role.split("_")[-1])
            v = self._voltage.get(vid, float("inf"))
            return v <= float(self.low_voltage_threshold)
        except Exception:
            return False

    def _vehicle_front(self, vehicle: carla.Actor) -> carla.Location:
        tf = vehicle.get_transform()
        yaw_rad = math.radians(tf.rotation.yaw)
        forward_x = math.cos(yaw_rad)
        forward_y = math.sin(yaw_rad)
        offset = max(0.5, float(self.start_offset_m))
        bb = getattr(vehicle, "bounding_box", None)
        if bb is not None and getattr(bb, "extent", None) is not None:
            offset = bb.extent.x + 0.3
        return carla.Location(
            x=tf.location.x + forward_x * offset,
            y=tf.location.y + forward_y * offset,
            z=tf.location.z
        )

    def _choose_destination(self, start: carla.Location, max_trials: int = 80) -> Optional[carla.Location]:
        for _ in range(max_trials):
            cand = random.choice(self.spawn_points).location
            dist = math.hypot(cand.x - start.x, cand.y - start.y)
            if self.min_destination_distance <= dist <= self.max_destination_distance:
                return cand
        return None

    def _trace_route(self, start: carla.Location, dest: carla.Location):
        """
        경로 탐색 - (route, node_list) 반환
        
        Returns:
            (route, node_list) 또는 (None, None)
        """
        try:
            # trace_route_with_nodes가 있으면 사용 (정확한 엣지 추출 가능)
            if hasattr(self.route_planner, 'trace_route_with_nodes'):
                return self.route_planner.trace_route_with_nodes(start, dest)
            # fallback: 기존 방식
            route = self.route_planner.trace_route(start, dest)
            return route, None
        except Exception as exc:
            rospy.logwarn(f"trace_route failed: {exc}")
            return None, None

    def _route_to_points(self, route) -> List[Tuple[float, float]]:
        points: List[Tuple[float, float]] = []
        if not route:
            return points
        
        last_x, last_y = None, None
        for wp, _ in route:
            loc = wp.transform.location
            x, y = float(loc.x), float(loc.y)
            if last_x is None:
                points.append((x, y))
                last_x, last_y = x, y
                continue
        
            dx, dy = x - last_x, y - last_y
            # Thin only when spacing exceeds configured threshold
            if dx * dx + dy * dy >= float(self.path_thin_min_m) * float(self.path_thin_min_m):
                points.append((x, y))
                last_x, last_y = x, y
        
        return points

    def _straight_line_points(self, start_loc: carla.Location, dest_loc: carla.Location, spacing: float = 1.0) -> List[Tuple[float, float]]:
        points: List[Tuple[float, float]] = []
        dx = float(dest_loc.x) - float(start_loc.x)
        dy = float(dest_loc.y) - float(start_loc.y)
        dist = math.hypot(dx, dy)
        if dist < 1e-3:
            return [(float(start_loc.x), float(start_loc.y)), (float(dest_loc.x), float(dest_loc.y))]
        steps = max(1, int(dist / max(0.1, spacing)))
        for i in range(steps + 1):
            t = float(i) / float(steps)
            x = float(start_loc.x) + dx * t
            y = float(start_loc.y) + dy * t
            points.append((x, y))
        return points

    def _ensure_path_starts_at_vehicle(self, path_points: List[Tuple[float, float]], front_xy: Tuple[float, float]):
        if not path_points:
            return []
        gap = math.hypot(front_xy[0] - path_points[0][0], front_xy[1] - path_points[0][1])
        max_gap = max(0.0, float(self.start_join_max_gap_m))
        if gap < 0.1:
            path_points[0] = front_xy
            return path_points
        if gap > max_gap:
            # Insert an intermediate point along heading direction before original path
            first_x, first_y = path_points[0]
            vec_x = first_x - front_xy[0]
            vec_y = first_y - front_xy[1]
            dist = math.hypot(vec_x, vec_y)
            if dist > 1e-3:
                span = min(dist, float(self.heading_align_lookahead_m))
                yaw = math.atan2(vec_y, vec_x)
                mid = (front_xy[0] + math.cos(yaw) * span, front_xy[1] + math.sin(yaw) * span)
                return [front_xy, mid] + path_points
        return [front_xy] + path_points

    def _snap_points_to_lane(self, points: List[Tuple[float, float]]):
        snapped: List[Tuple[float, float]] = []
        for x, y in points:
            loc = carla.Location(x=x, y=y, z=0.0)
            try:
                wp = self.carla_map.get_waypoint(loc, project_to_road=True, lane_type=carla.LaneType.Driving)
            except Exception:
                wp = None
            if wp is not None:
                lane_loc = wp.transform.location
                snapped.append((lane_loc.x, lane_loc.y))
            else:
                snapped.append((x, y))
        return snapped

    def _compute_path_profile(self, points: List[Tuple[float, float]]):
        if len(points) < 2:
            return [], 0.0
        
        cumulative = [0.0]
        total = 0.0
        for i in range(1, len(points)):
            step = math.hypot(points[i][0] - points[i - 1][0], points[i][1] - points[i - 1][1])
            total += step
            cumulative.append(total)
        return cumulative, total

    def _project_progress_on_path(self, points: List[Tuple[float, float]], s_profile: List[float], px: float, py: float):
        if len(points) < 2: return None
        
        if not s_profile or len(s_profile) != len(points):
            s_profile, _ = self._compute_path_profile(points)
            if not s_profile or len(s_profile) != len(points):
                return None
        
        best_dist_sq = float("inf")
        best_index = None
        best_t = 0.0
        
        for idx in range(len(points) - 1):
            x1, y1 = points[idx]
            x2, y2 = points[idx + 1]
            dx = x2 - x1
            dy = y2 - y1
            seg_len_sq = dx * dx + dy * dy
        
            if seg_len_sq < 1e-6:
                continue
        
            t = ((px - x1) * dx + (py - y1) * dy) / seg_len_sq
            t = max(0.0, min(1.0, t))
            proj_x = x1 + dx * t
            proj_y = y1 + dy * t
            dist_sq = (proj_x - px) ** 2 + (proj_y - py) ** 2
        
            if dist_sq < best_dist_sq:
                best_dist_sq = dist_sq
                best_index = idx
                best_t = t
        
        if best_index is None:
            rospy.logwarn_throttle(2.0, "SimpleMultiAgentPlanner: unable to project progress (disjoint path)")
            return None
        
        seg_length = math.hypot(points[best_index + 1][0] - points[best_index][0], points[best_index + 1][1] - points[best_index][1])
        s_now = s_profile[best_index] + best_t * seg_length * int(seg_length >= 1e-6)
        return s_now

    def _remaining_path_distance(self, role: str, front_loc: carla.Location):
        points = self._active_paths.get(role)
        if not points or len(points) < 2:
            return None
        s_profile = self._active_path_s.get(role) or []
        progress = self._project_progress_on_path(points, s_profile, front_loc.x, front_loc.y)
        if progress is None:
            rospy.logwarn_throttle(2.0, f"{role}: progress projection failed; forcing replan fallback")
            return None
        path_len = self._active_path_len.get(role, 0.0)
        remaining = path_len - progress
        if remaining < 0.0:
            remaining = 0.0
        return remaining

    def _store_active_path(self, role: str, points: List[Tuple[float, float]]):
        if len(points) < 2:
            self._active_paths.pop(role, None)
            self._active_path_s.pop(role, None)
            self._active_path_len.pop(role, None)
            return
        
        s_profile, total_len = self._compute_path_profile(points)
        self._active_paths[role] = points
        self._active_path_s[role] = s_profile
        self._active_path_len[role] = total_len

    def _publish_path(self, points: List[Tuple[float, float]], role: str, category: str, s_starts: List[float] = [], s_ends: List[float] = []) -> None:
        if role not in self.path_publishers:
            return
        
        msg = Path()
        msg.header = Header(frame_id="map", stamp=rospy.Time.now())
        for x, y in points:
            p = PoseStamped()
            p.header = msg.header
            p.pose.position.x = x
            p.pose.position.y = y
            p.pose.position.z = 0.0
            msg.poses.append(p)
            
        self.path_publishers[role].publish(msg)
        
        meta = PathMeta()
        meta.header = msg.header
        meta.resolution.data = 0.1
        meta.category.data = category
        meta.s_starts.data = s_starts
        meta.s_ends.data = s_ends

        self.path_meta_publishers[role].publish(meta)

    def _plan_once(self) -> None:
        vehicles = self._get_ego_vehicles()
        if not vehicles:
            rospy.loginfo_throttle(5.0, "No ego vehicles found")
            return
        for index, vehicle in enumerate(vehicles[: self.num_vehicles]):
            role = self._role_name(index)
            front_loc = self._vehicle_front(vehicle)
            self._plan_for_role(vehicle, role, front_loc)

    def _plan_for_role(self, 
        vehicle, role: str, category: str, 
        front_loc: carla.Location, prefix_points: Optional[List[Tuple[float, float]]] = None, 
        dest_override: Optional[carla.Location] = None, force_direct: bool = False) -> bool:
        # Sample (or resample) destination and publish a fresh path
        dest_loc = dest_override if dest_override is not None else self._choose_destination(front_loc)
        if dest_loc is None:
            rospy.logwarn_throttle(5.0, f"{role}: destination not found within distance bounds")
            return False
        
        # Detect off-road override target (e.g., parking off the lane)
        offroad_override = False
        if dest_override is not None:
            try:
                wp_test = self.carla_map.get_waypoint(dest_loc, project_to_road=False)
                if wp_test is None:
                    offroad_override = True
                    
            except Exception:
                offroad_override = True
        
        tf = vehicle.get_transform()
        start_loc, start_heading = None, math.radians(tf.rotation.yaw)
        if prefix_points is not None and len(prefix_points) >= 2:
            dx = prefix_points[-1][0] - prefix_points[-2][0]
            dy = prefix_points[-1][1] - prefix_points[-2][1]
            if dx * dx + dy * dy > 1e-3:
                start_heading = math.atan2(dy, dx)
        
        if prefix_points is not None and len(prefix_points) >= 1:
            last = prefix_points[-1]
            start_loc = carla.Location(x=last[0], y=last[1], z=front_loc.z)
        
        if start_loc is None:
            start_loc = carla.Location(x=front_loc.x + math.cos(start_heading) * float(self.heading_align_lookahead_m),
                                       y=front_loc.y + math.sin(start_heading) * float(self.heading_align_lookahead_m),
                                       z=front_loc.z)
        
        start_loc.z = front_loc.z
        route, node_list = None, None
        max_attempts = 5
        if not force_direct:
            for _ in range(max_attempts):
                route, node_list = self._trace_route(start_loc, dest_loc)
                if route and len(route) >= 2:
                    break

                dest_loc = self._choose_destination(front_loc)
                if dest_loc is None:
                    route, node_list = None, None
                    break
        
        new_points: List[Tuple[float, float]] = []
        obstacles_on_path = []
        if not force_direct and route and len(route) >= 2:
            new_points = self._route_to_points(route)
            self._obstacle_planner.update_vehicle_edges_from_nodes(role, node_list)
            obstacles_on_path = self._obstacle_planner._find_obstacle_on_path(new_points, is_frenet=False)

        else:
            new_points = self._straight_line_points(start_loc, dest_loc, spacing=max(0.5, float(self.path_thin_min_m)))
            rospy.logwarn_throttle(2.0, f"{role}: using direct line to dest ({dest_loc.x:.2f},{dest_loc.y:.2f}) (force_direct={force_direct}, route_ok={route is not None and len(route)>=2})")
        
        dont_snap = offroad_override or force_direct or len(obstacles_on_path) > 0 
        if prefix_points is not None and len(prefix_points) >= 1:
            combined = prefix_points[:-1] + new_points
            points = combined if dont_snap else self._snap_points_to_lane(combined)
        
        else:
            points = self._ensure_path_starts_at_vehicle(new_points, (front_loc.x, front_loc.y))
            points = points if dont_snap else self._snap_points_to_lane(points)
        
        if dont_snap:
            rospy.logwarn_throttle(2.0, f"{role}: off-road/direct destination; path not snapped to lane (dest=({dest_loc.x:.2f},{dest_loc.y:.2f}))")
        
        if len(points) < 2:
            rospy.logwarn_throttle(5.0, f"{role}: insufficient path points")
            return False
        
        points = self._unique_points(points)

        original_points = list(points)
        s_starts, s_ends = [], []
        if self._obstacle_planner is not None and not offroad_override and not force_direct:
            if len(obstacles_on_path) > 0:
                points, stop_poses, s_starts, s_ends = self._obstacle_planner.apply_avoidance_to_path(role, points, obstacles_on_path)
                self._original_paths[role] = original_points
        
        rospy.logdebug(f"{role}: publishing path with {len(points)} points (prefix={'yes' if prefix_points else 'no'})")

        self._publish_path(points, role, category, s_starts, s_ends)
        self._store_active_path(role, points)
        self._current_dest[role] = dest_loc
        return True

    def _unique_points(self, points):
        points = np.array(points)
        dist = np.linalg.norm(np.diff(points, axis=0), axis=1)
        points = points[np.append([True], dist > 1e-6), :].tolist()
        
        return points

    def _override_goal_cb(self, msg: PoseStamped, role: str) -> None:
        try:
            loc = carla.Location(
                x=float(msg.pose.position.x),
                y=float(msg.pose.position.y),
                z=float(msg.pose.position.z),
            )
            self._override_goal[role] = loc
            self._override_active[role] = True
            rospy.loginfo(f"{role}: override goal set to ({loc.x:.2f},{loc.y:.2f})")

        except Exception as exc:
            rospy.logwarn_throttle(2.0, f"{role}: failed to set override goal: {exc}")

if __name__ == "__main__":
    try:
        SimpleMultiAgentPlanner()
        rospy.spin()
    except Exception as e:
        rospy.logfatal(f"SimpleMultiAgentPlanner crashed: {e}")
        raise<|MERGE_RESOLUTION|>--- conflicted
+++ resolved
@@ -163,19 +163,10 @@
         self.override_hold_sec = float(rospy.get_param("~override_hold_sec", 5.0))
         self._override_hold_until: Dict[str, float] = {self._role_name(i): 0.0 for i in range(self.num_vehicles)}
 
-<<<<<<< HEAD
-        # Uplink subscriber
-        if Uplink is not None:
-            rospy.Subscriber("/imu_uplink", Uplink, self._uplink_cb, queue_size=10)
-    
-        # Vehicle edges tracking for overlap detection
-        self._vehicle_route_edges: Dict[str, List[Tuple[int, int]]] = {}
-=======
         # Uplink subscriber (voltage)
         self.uplink_topic = str(rospy.get_param("~uplink_topic", "/uplink"))
         if Uplink is not None and self.uplink_topic:
             rospy.Subscriber(self.uplink_topic, Uplink, self._uplink_cb, queue_size=10)
->>>>>>> b6b99f64
 
         # Override goal subscribers per vehicle
         for index in range(self.num_vehicles):
