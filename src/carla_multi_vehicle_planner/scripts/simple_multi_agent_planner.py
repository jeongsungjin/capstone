#!/usr/bin/env python3
import numpy as np

import math
import random
import json
from typing import Dict, List, Optional, Tuple

import rospy
from capstone_msgs.msg import PathMeta  # type: ignore
from geometry_msgs.msg import PoseStamped
from nav_msgs.msg import Path
from capstone_msgs.msg import PathMeta
from std_msgs.msg import Header, Float32, String

from frenet_path import FrenetPath

try:
    from capstone_msgs.msg import Uplink  # type: ignore
except Exception:
    Uplink = None  # type: ignore

# Ensure CARLA Python API and Agents are on sys.path (side-effect import)
try:
    import setup_carla_path  # noqa: F401
except Exception:
    setup_carla_path = None  # type: ignore

try:
    import carla  # type: ignore
except Exception as exc:
    carla = None
    rospy.logfatal(f"Failed to import CARLA package: {exc}")

try:
    from agents.navigation.global_route_planner import GlobalRoutePlanner as CARLAGlobalRoutePlanner  # type: ignore
except Exception:
    CARLAGlobalRoutePlanner = None  # type: ignore

try:
    from global_planner import GlobalPlanner
except Exception:
    GlobalPlanner = None  # type: ignore

try:
    from obstacle_planner import ObstaclePlanner
except Exception:
    ObstaclePlanner = None  # type: ignore

# 차량 색상 맵핑 (ego_vehicle_1 ~ ego_vehicle_5)
VEHICLE_COLORS = ["red", "yellow", "green", "black", "white"]

def _get_vehicle_color(role: str) -> str:
    """ego_vehicle_N → 색상 이름 변환"""
    try:
        idx = int(role[-1]) - 1
        return VEHICLE_COLORS[idx] if 0 <= idx < len(VEHICLE_COLORS) else role
    except:
        return role


class SimpleMultiAgentPlanner:
    """
    최소 기능 다중 차량 글로벌 플래너.
    - 각 ego 차량의 현재 전방 위치를 시작점으로 사용
    - 스폰 포인트 중 거리 제약을 만족하는 목적지 임의 선택
    - CARLA GlobalRoutePlanner로 경로 생성 후 /global_path_{role} 퍼블리시
    - 충돌 회피, 수동 목표, 오프셋/시각화 등 부가 기능은 제거
    """
    # 안녕 강욱아 나는 성진이야 지금은 1227 0824이고 암튼 그래
    def __init__(self) -> None:
        rospy.init_node("multi_agent_conflict_free_planner", anonymous=True)

        if carla is None:
            raise RuntimeError("CARLA Python API unavailable")

        self.num_vehicles = int(rospy.get_param("~num_vehicles", 5))
        self.platoon_enable = bool(rospy.get_param("~platoon_enable", False))
        self.leader_role = str(rospy.get_param("~leader_role", "ego_vehicle_1"))
        self.global_route_resolution = float(rospy.get_param("~global_route_resolution", 1.0))
        self.path_thin_min_m = float(rospy.get_param("~path_thin_min_m", 0.1))            # default denser than 0.2
        self.replan_soft_distance_m = float(rospy.get_param("~replan_soft_distance_m", 20.0))
        self.replan_check_interval = float(rospy.get_param("~replan_check_interval", 0.01))
        # Align first path segment with vehicle heading by looking slightly ahead when replanning
        self.heading_align_lookahead_m = float(rospy.get_param("~heading_align_lookahead_m", 2.5))
        
        # Start waypoint/path stitch parameters
        self.start_join_max_gap_m = float(rospy.get_param("~start_join_max_gap_m", 12.0))
        self.start_offset_m = float(rospy.get_param("~start_offset_m", 3.0))
        self.path_extension_overlap_m = float(rospy.get_param("~path_extension_overlap_m", 10.0))
        self.max_extend_attempts = int(rospy.get_param("~max_extend_attempts", 3))
        self.min_destination_distance = float(rospy.get_param("~min_destination_distance", 70.0))
        self.max_destination_distance = float(rospy.get_param("~max_destination_distance", 100.0))
        
        # Low-voltage handling (forced destination / parking)
        self.low_voltage_threshold = float(rospy.get_param("~low_voltage_threshold", 5.0))
        self.low_voltage_dest_x = float(rospy.get_param("~low_voltage_dest_x", -12.5))
        self.low_voltage_dest_y = float(rospy.get_param("~low_voltage_dest_y", -16.5))
        self.parking_dest_x = float(rospy.get_param("~parking_dest_x", -27.0))
        self.parking_dest_y = float(rospy.get_param("~parking_dest_y", -16.5))
        self.parking_trigger_distance_m = float(rospy.get_param("~parking_trigger_distance_m", 0.5))
        
         # Destination memory per role (for distance-gated replanning)
        self._current_dest: Dict[str, Optional[carla.Location]] = {self._role_name(i): None for i in range(self.num_vehicles)}
        self._active_paths: Dict[str, List[Tuple[float, float]]] = {}
        self._original_paths: Dict[str, List[Tuple[float, float]]] = {}  # 회피 적용 전 원본 경로
        self._active_path_s: Dict[str, List[float]] = {}
        self._active_path_len: Dict[str, float] = {}
        self._voltage: Dict[int, float] = {}

        # CARLA world/map
        host = rospy.get_param("~carla_host", "localhost")
        port = int(rospy.get_param("~carla_port", 2000))
        timeout = float(rospy.get_param("~carla_timeout", 10.0))
        self.client = carla.Client(host, port)
        self.client.set_timeout(timeout)
        self.world = self.client.get_world()
        self.carla_map = self.world.get_map()

        # Route planner (GlobalPlanner 우선, 없으면 CARLA GlobalRoutePlanner)
        self.route_planner = GlobalPlanner(self.carla_map, self.global_route_resolution)
        
        # ObstaclePlanner 초기화 (route_planner 설정 후)
        self._obstacle_planner = None
        if ObstaclePlanner is not None:
            self._obstacle_planner = ObstaclePlanner(
                self.route_planner, 
                self.num_vehicles,
                on_obstacle_change_callback=self._on_obstacle_change
            )
            rospy.loginfo("SimpleMultiAgentPlanner: ObstaclePlanner initialized")

        self._backup_blocked_path: Dict[str, List[Tuple[int, int]]] = {}
        self._should_stop_pos: Dict[str, carla.Location] = {}

        self.spawn_points = self.carla_map.get_spawn_points()
        if not self.spawn_points:
            raise RuntimeError("No spawn points available in CARLA map")

        # Publishers
        self.path_publishers: Dict[str, rospy.Publisher] = {}
        self.path_meta_publishers: Dict[str, rospy.Publisher] = {}
        for index in range(self.num_vehicles):
            role = self._role_name(index)
            topic = f"/global_path_{role}"
            self.path_publishers[role] = rospy.Publisher(topic, Path, queue_size=1, latch=True)

            meta_topic = f"/global_path_meta_{role}"
            self.path_meta_publishers[role] = rospy.Publisher(meta_topic, PathMeta, queue_size=1, latch=True)

        # Destination memory per role (for distance-gated replanning)
        self._current_dest: Dict[str, Optional[carla.Location]] = {self._role_name(i): None for i in range(self.num_vehicles)}
        self._active_paths: Dict[str, List[Tuple[float, float]]] = {}
        self._active_path_s: Dict[str, List[float]] = {}
        self._active_path_len: Dict[str, float] = {}
        self._voltage: Dict[int, float] = {}
        # Low-voltage 단계 관리: idle -> to_buffer(low_voltage_dest) -> to_parking(parking_dest) -> parked
        self._lv_stage: Dict[str, str] = {self._role_name(i): "idle" for i in range(self.num_vehicles)}
        # 수동 목적지 오버라이드 (PoseStamped에서 받음)
        self._override_goal: Dict[str, Optional[carla.Location]] = {self._role_name(i): None for i in range(self.num_vehicles)}
        self._override_active: Dict[str, bool] = {self._role_name(i): False for i in range(self.num_vehicles)}
        self.override_clear_radius = float(rospy.get_param("~override_clear_radius", 3.0))
        self.override_hold_sec = float(rospy.get_param("~override_hold_sec", 5.0))
        self._override_hold_until: Dict[str, float] = {self._role_name(i): 0.0 for i in range(self.num_vehicles)}
        # seq 에 epoch을 더해 경로 재퍼블리시 시 절대 증가하도록 유지
        self._seq_epoch: Dict[str, int] = {self._role_name(i): 0 for i in range(self.num_vehicles)}
        # 너무 큰 점프를 피하기 위해 기본 50만큼만 여유를 둔다 (경로 길이 + stride)
        self.seq_epoch_stride = int(rospy.get_param("~seq_epoch_stride", 50))

        # Uplink subscriber (voltage)
        self.uplink_topic = str(rospy.get_param("~uplink_topic", "/uplink"))
        if Uplink is not None and self.uplink_topic:
            rospy.Subscriber(self.uplink_topic, Uplink, self._uplink_cb, queue_size=10)

        # Override goal subscribers per vehicle
        for index in range(self.num_vehicles):
            role = self._role_name(index)
            topic = f"/override_goal/{role}"
            rospy.Subscriber(topic, PoseStamped, self._override_goal_cb, callback_args=role, queue_size=1)

        # 신호등별 정지 차량 정보 (컨트롤러에서 발행)
        self._vehicles_at_tl: Dict[str, List[str]] = {}
        rospy.Subscriber("/vehicles_at_tl", String, self._vehicles_at_tl_cb, queue_size=1)

        rospy.sleep(0.5)
        self._plan_once()
        rospy.Timer(rospy.Duration(self.replan_check_interval), self._replan_check_cb)
    
    def _role_name(self, index: int) -> str:
        return f"ego_vehicle_{index + 1}"

<<<<<<< HEAD
=======
    def _vehicles_at_tl_cb(self, msg: String) -> None:
        """컨트롤러에서 발행하는 신호등별 정지 차량 정보 수신"""
        try:
            self._vehicles_at_tl = json.loads(msg.data)
        except Exception as e:
            rospy.logwarn_throttle(5.0, f"[Planner] Failed to parse vehicles_at_tl: {e}")

    def _is_vehicle_at_tl(self, role: str) -> Optional[str]:
        """해당 차량이 신호등에서 대기 중인지 확인
        
        Returns:
            대기 중인 신호등 이름, 없으면 None
        """
        for signal_name, roles in self._vehicles_at_tl.items():
            if role in roles:
                return signal_name
        return None

>>>>>>> ceca80b9
    def _on_obstacle_change(self) -> None:
        """장애물 변화 시 즉시 호출되는 콜백 - 모든 활성 경로에 회피 적용"""
        vehicles = self._get_ego_vehicles()
        
        if not vehicles: return
        if self._obstacle_planner is None: return
        
        for index, vehicle in enumerate(vehicles[:self.num_vehicles]):
            role = self._role_name(index)
            front_loc = self._vehicle_front(vehicle)
            
            # 원본 경로 사용 (없으면 현재 경로 사용)
<<<<<<< HEAD
            original_path = self._original_paths.get(role)
=======
            original_path = self._backup_blocked_path.get(role)
            if not original_path or len(original_path) < 2:
                original_path = self._original_paths.get(role)
            
>>>>>>> ceca80b9
            if not original_path or len(original_path) < 2:
                original_path = self._active_paths.get(role)

            if not original_path or len(original_path) < 2:
                continue

            # 원본 경로를 현재 위치부터 트리밍 (지나간 부분 제거)
            vx, vy = front_loc.x, front_loc.y
            
            # 현재 위치에 가장 가까운 인덱스 찾기
            # 단순히 거리가 작은 것만 찾지 말고, 경로를 따라가는 순서를 고려해야 함
            closest_idx = self._find_closest_path_index(original_path, vx, vy)
            
            # 현재 위치부터의 경로만 사용
            trimmed_original = original_path[closest_idx:]
            if len(trimmed_original) < 2:
                # fallback: 경로 전체 사용
                trimmed_original = original_path
                rospy.logwarn_throttle(2.0, f"{role}: trimmed path too short, using original")
            
            # 경로에 중복 제거 (원본 경로 구조 유지)
            trimmed_original = self._unique_points(trimmed_original)
            
            # 장애물 탐지
            obstacles_on_path = self._obstacle_planner._find_obstacle_on_path(trimmed_original, is_frenet=False)
            
            if not obstacles_on_path:
                # 장애물 없음 -> 원본 경로로 복구
                if role in self._obstacle_planner._obstacle_blocked_roles:
                    self._obstacle_planner._obstacle_blocked_roles.pop(role)

                rospy.loginfo(f"[RECOVERY] {role}: recovered to original path (no obstacles)")
                self._publish_path(trimmed_original, role, "normal", [], [])
                self._store_active_path(role, trimmed_original)
                self._original_paths[role] = list(trimmed_original)  # 원본 경로 갱신
                
                if role in self._backup_blocked_path:
                    self._backup_blocked_path.pop(role)

            else:
                # 장애물 있음 -> 회피 경로 생성
                rospy.loginfo(f"[RECOVERY] {role}: {len(obstacles_on_path)} obstacle(s) detected, generating avoidance")
                modified_path, s_starts, s_ends = self._obstacle_planner.apply_avoidance_to_path(
                    role, trimmed_original, obstacles_on_path
                )
                
                if modified_path is not None and len(modified_path) >= 2:
                    self._publish_path(modified_path, role, "obstacle", s_starts, s_ends)
                    self._store_active_path(role, modified_path)
                    # 원본은 유지 (다음 복구 시 사용)
                else:
                    rospy.logwarn(f"[RECOVERY] {role}: avoidance path generation failed, keeping original")
                    self._publish_path(trimmed_original, role, "normal", [], [])
                    self._store_active_path(role, trimmed_original)

    def _find_closest_path_index(self, path: List[Tuple[float, float]], vx: float, vy: float) -> int:
        """
        경로에서 현재 위치에 가장 가까운 인덱스 찾기
        
        주의: 단순 거리가 아니라 경로의 진행 방향을 고려
        - 차량이 경로를 따라 이동 중이므로, 차량 앞의 점들을 우선시
        - 거리 + 방향 점수를 종합적으로 평가
        
        Args:
            path: 경로 점 리스트
            vx, vy: 차량의 현재 위치
        
        Returns:
            가장 적절한 인덱스 (0 ~ len(path)-1)
        """
        if not path or len(path) < 1:
            return 0
        
        best_idx = 0
        best_score = float('inf')
        
        for i in range(len(path)):
            px, py = path[i]
            dist = math.hypot(px - vx, py - vy)
            
            # 점수 = 거리 + 역방향 페널티
            # 차량이 이미 지난 점일수록 높은 점수(더 나쁨)
            score = dist
            
            # 차량보다 뒤에 있는 점에 페널티 추가
            if i < len(path) - 1:
                next_x, next_y = path[i + 1]
                # 현재 점과 다음 점 사이의 벡터
                path_dx = next_x - px
                path_dy = next_y - py
                # 차량과 현재 점 사이의 벡터
                to_vehicle_dx = vx - px
                to_vehicle_dy = vy - py
                
                # 내적: 경로 진행 방향과 반대면 음수
                dot = path_dx * to_vehicle_dx + path_dy * to_vehicle_dy
                path_len_sq = path_dx * path_dx + path_dy * path_dy
                
                if path_len_sq > 1e-6:
                    # 정규화된 projection (0~1)
                    projection = dot / path_len_sq
                    # projection < 0이면 경로 시작 방향, > 1이면 경로 끝 방향
                    if projection < 0:
                        score += 50.0 * (-projection)  # 뒤쪽 점 페널티
            
            if score < best_score:
                best_score = score
                best_idx = i
        
        return best_idx

    def has_conflict_opposite(self, role: str, stop_pos: carla.Location, d_offset: float, s_start: float, s_end: float) -> bool:
        """
        좌표 기반 반대 차선 충돌 감지 (Active Path & S-Profile 기반)
        
        Args:
            role: 현재 차량 role
            stop_pos: 회피 시작 위치 (정지 위치 - 장애물 근처로 간주)
            d_offset: 회피 방향 횡방향 오프셋 (단순 참조용, 실제 판단에는 안 씀)
            avoidance_length: 회피 경로 길이
        
        Returns:
            True if should wait, False if can proceed
        """
        # 내 경로 정보 가져오기
        my_path = self._active_paths.get(role)
        if not my_path or len(my_path) < 2:
            if role in self._backup_blocked_path:
                my_path = self._backup_blocked_path[role]

            else:
                return False

        # 2. 회피 시작 지점(stop_pos)의 s 좌표 계산
        safe_distance = (s_end - s_start) * 2.5
        my_color = _get_vehicle_color(role)
        
        vehicles = self._get_ego_vehicles()
        for vehicle in vehicles:
            other_role = vehicle.attributes.get("role_name", "")
            
            # 자기 자신 제외
            if other_role == role:
                continue

            # 타 차량의 Active Path 가져오기
            other_path = self._active_paths.get(other_role)
            if not other_path or len(other_path) < 2:
                continue

            # 1. 장애물(stop_pos)과 타 차량 경로 간의 거리 확인
            #    거리 > 1.0m 이면 충돌 가능성 있는 차량(반대 차선 등)으로 간주
            other_frenet_path = FrenetPath(other_path)
            other_loc = self._vehicle_rear(vehicle) # 전방 위치 기준

            # 회피 시작 지점의 s 및 d 좌표 계산 (타 차량 경로 기준)
            s_obs_on_other, d_obs_on_other = other_frenet_path.cartesian_to_frenet(stop_pos.x, stop_pos.y)
            
            # 타 차량 위치의 s 및 d 좌표 계산 (타 차량 경로 기준)
            s_other_vehicle_on_other, _ = other_frenet_path.cartesian_to_frenet(other_loc.x, other_loc.y)

            # 타 차량 경로 기준 장애물이 3 ~ 6m 수직 거리로 떨어져 있으면 == 반대 차선에서 오는 괘씸한 녀석이다.
            if 3 < abs(d_obs_on_other) < 6:
                # 회피 경로의 2배 이상 거리가 나지 않으면 정지
                remain_s_on_other = s_obs_on_other - s_other_vehicle_on_other
<<<<<<< HEAD
                rospy.logwarn(f"[STOP CHECK] {my_color} vs {_get_vehicle_color(other_role)}: d_obs_on_other={d_obs_on_other:.1f}m, d_other_vehicle_on_mine={remain_s_on_other:.1f}m")
                
                if -1 < remain_s_on_other <= safe_distance:
                    other_color = _get_vehicle_color(other_role)
                    rospy.logfatal(f"[CONFLICT] {my_color}: {other_color} active overlap ({remain_s_on_other:.1f}m <= {safe_distance:.1f}m) - waiting")
=======
                if -1 < remain_s_on_other <= safe_distance:
                    other_color = _get_vehicle_color(other_role)
>>>>>>> ceca80b9
                    return True
        
        return False

    def _get_vehicle_by_role(self, role: str):
        """role 이름으로 차량 액터 찾기"""
        for vehicle in self._get_ego_vehicles():
            if vehicle.attributes.get("role_name", "") == role:
                return vehicle
        return None
        
    def _replan_check_cb(self, _evt) -> None:
        # Distance-gated replanning per vehicle
        vehicles = self._get_ego_vehicles()
        if not vehicles:
            return
    
        for index, vehicle in enumerate(vehicles[: self.num_vehicles]):
            role = self._role_name(index)
            
<<<<<<< HEAD
            front_loc = self._vehicle_front(vehicle)
            dest_override = None
=======
            dest_override = None
            front_loc = self._vehicle_front(vehicle)
>>>>>>> ceca80b9
            active_path = self._active_paths.get(role)
            
            # 우회 불가하지만, 정지해야 하는 녀석
            if self._obstacle_planner and role in self._obstacle_planner._obstacle_blocked_roles:
                # 정지 지점과 가까워 진 경우
<<<<<<< HEAD
=======
                color = _get_vehicle_color(role)
>>>>>>> ceca80b9
                stop_pos, d_offset, s_start, s_end = self._obstacle_planner.get_stop_pos(role)
                
                chk_path = active_path if active_path and len(active_path) >= 2 else self._backup_blocked_path[role]
                s_on_mine, d_on_mine = FrenetPath(chk_path).cartesian_to_frenet(front_loc.x, front_loc.y)

<<<<<<< HEAD
                if 0 < (s_start - s_on_mine) <= 1.0:
                    rospy.logwarn(f"[STOP CHECK] {_get_vehicle_color(role)}")

=======
                if -1.0 <= (s_start - s_on_mine) <= 1.0:
>>>>>>> ceca80b9
                    # 좌표 기반 충돌 검사 (회피 경로 길이의 2.5배 이내면 대기)
                    if d_offset is None or self.has_conflict_opposite(role, stop_pos, d_offset, s_start, s_end):
                        if role not in self._backup_blocked_path:
                            self._backup_blocked_path[role] = self._active_paths.get(role)

                        stop_pts = [(front_loc.x, front_loc.y)]
<<<<<<< HEAD
                        color = _get_vehicle_color(role)
                        rospy.logfatal(f"[STOP] {color}: 장애물 회피 대기 중 (d_offset={d_offset})")
=======
>>>>>>> ceca80b9
                        self._publish_path(stop_pts, role, "stop")
                        self._store_active_path(role, stop_pts)
                        continue
                    
                    # 처음부터 정지하지 않아도 됐거나 정지 상황이 해제됐거나 타 차량이 반대 차선을 점유하지 않는 경우
                    else:
                        self._obstacle_planner.stop_done(role)
                        
                        # 만약에 백업해둔 경로가 있다면 복구하기
                        if role in self._backup_blocked_path:
                            self._publish_path(self._backup_blocked_path.get(role), role, "stop")
                            self._store_active_path(role, self._backup_blocked_path.get(role))
                            self._backup_blocked_path.pop(role)

                        continue

            # 사용자가 임의 목적지를 설정한 경우
            elif self._override_active.get(role, False):
                category = "llm"

                # 임의 목적지로 향하고 있는 경우
                if self._override_goal.get(role) is not None:
                    if front_loc.distance(self._override_goal[role]) <= self.override_clear_radius:
                        self._override_goal[role] = None
                        hold_t = rospy.Time.now().to_sec() + max(0.0, float(self.override_hold_sec))
                        self._override_hold_until[role] = hold_t
                        
                        stop_pts = [(front_loc.x, front_loc.y)]
                        rospy.logfatal(f"[STOP] {role}: 임의 목적지 도착 대기 중")
                        self._publish_path(stop_pts, role, "stop")
                        self._store_active_path(role, stop_pts)
                        rospy.loginfo(f"{role}: override goal reached -> hold for {self.override_hold_sec:.1f}s")

                    else:
                        dest_override = self._override_goal[role]
                        current_path = self._active_paths.get(role)
                
                        if current_path and len(current_path) >= 2:
                            # 현재 경로가 사용자의 임의 목적지와 먼 경우에만 재계획하기
                            if math.hypot(current_path[-1][0] - dest_override.x, current_path[-1][1] - dest_override.y) > self.start_join_max_gap_m:
                                prefix = current_path[:-1] if len(current_path) > 1 else current_path
                                if not self._plan_for_role(vehicle, role, front_loc, category, prefix_points=prefix, dest_override=dest_override, force_direct=False):
                                    rospy.logwarn_throttle(5.0, f"{role}: failed to append override path")
                        
                        else:
                            # 경로가 없으면 현재 위치 기준으로 계획
                            if not self._plan_for_role(vehicle, role, front_loc, category, dest_override=dest_override, force_direct=False):
                                rospy.logwarn_throttle(5.0, f"{role}: failed to plan override path")

                # 도착해서 대기 중인 경우
                else:
                    if rospy.Time.now().to_sec() >= self._override_hold_until[role]:
                        self._override_hold_until[role] = 0.0
                        self._override_active[role] = False

                continue

            # override가 없을 때만 저전압/일반 로직 수행
            elif self._is_low_voltage(role):
                category = "battery"

                stage = self._lv_stage.get(role, "idle")
                
                # Distance to buffer and parking targets (front of vehicle)
                dist_buffer = math.hypot(front_loc.x - float(self.low_voltage_dest_x), front_loc.y - float(self.low_voltage_dest_y))
                dist_parking = math.hypot(front_loc.x - float(self.parking_dest_x), front_loc.y - float(self.parking_dest_y))
                
                # 1) idle -> buffer dest (low_voltage_dest)
                if stage == "idle":
                    dest_override = carla.Location(x=float(self.low_voltage_dest_x), y=float(self.low_voltage_dest_y), z=front_loc.z)
                    if self._plan_for_role(vehicle, role, front_loc, category, dest_override=dest_override, force_direct=False):
                        rospy.loginfo(f"{role}: LOW-V start -> buffer ({self.low_voltage_dest_x:.2f},{self.low_voltage_dest_y:.2f})")
                        self._lv_stage[role] = "to_buffer"
                    else:
                        rospy.logwarn_throttle(5.0, f"{role}: low-voltage buffer plan failed")
                
                # 2) heading to buffer: 모니터링하다가 여유거리 도달 시 최종 주차 목적지로 재계획
                elif stage == "to_buffer":
                    remaining = self._remaining_path_distance(role, front_loc)
                    # Use either remaining arc-length or actual distance-to-target to trigger parking leg
                    trigger_dist = max(0.0, float(self.parking_trigger_distance_m))
                    if remaining is None:
                        dest_override = carla.Location(x=float(self.low_voltage_dest_x), y=float(self.low_voltage_dest_y), z=front_loc.z)
                        self._plan_for_role(vehicle, role, front_loc, category, dest_override=dest_override, force_direct=False)
                
                    elif remaining <= trigger_dist or dist_buffer <= trigger_dist:
                        dest_override = carla.Location(x=float(self.parking_dest_x), y=float(self.parking_dest_y), z=front_loc.z)
                        if self._plan_for_role(vehicle, role, front_loc, category, dest_override=dest_override, force_direct=True):
                            rospy.loginfo(f"{role}: LOW-V buffer reached (remaining {remaining:.1f} m, dist {dist_buffer:.1f} m) -> parking ({self.parking_dest_x:.2f},{self.parking_dest_y:.2f})")
                            self._lv_stage[role] = "to_parking"
                        else:
                            rospy.logwarn_throttle(5.0, f"{role}: parking plan failed after buffer")
                
                # 3) heading to final parking: 도착 감지, 필요 시 복구
                elif stage == "to_parking":
                    remaining = self._remaining_path_distance(role, front_loc)
                    if remaining is None:
                        dest_override = carla.Location(x=float(self.parking_dest_x), y=float(self.parking_dest_y), z=front_loc.z)
                        self._plan_for_role(vehicle, role, front_loc, category, dest_override=dest_override, force_direct=True)
                    
                    elif remaining <= 1.0 or dist_parking <= 1.5:
                        rospy.loginfo(f"{role}: LOW-V parking reached (remaining {remaining:.1f} m, dist {dist_parking:.1f} m) -> parked")
                        self._lv_stage[role] = "parked"
                    
                # 4) parked: 더 이상 계획 안 함
                elif stage == "parked":
                    pass
                
                continue

            category = "normal"

            current_path = self._active_paths.get(role)
            fail_inital_path = not current_path or len(current_path) < 2

            remaining = self._remaining_path_distance(role, front_loc)
            fail_remaining_none = remaining is None

            # (현재 Path가 없거나 매우 짧음) 이거나 (남은 거리 계산 불가) -> 전체 재계획
            if fail_inital_path or fail_remaining_none:
                if not self._plan_for_role(vehicle, role, front_loc, category):
                    msg = "failed to plan initial path" if fail_inital_path else "failed to replan after progress loss"
                    rospy.logwarn_throttle(5.0, f"{role}: {msg}")
            
            # 남은 거리가 소프트 임계값 이하 -> 경로 연장 시도
            elif remaining <= max(0.0, float(self.replan_soft_distance_m)):
                rospy.loginfo(f"{role}: remaining {remaining:.1f} m <= soft {self.replan_soft_distance_m:.1f} m -> path extension")
                if not self._extend_path(vehicle, role, front_loc, category):
                    rospy.logwarn_throttle(5.0, f"{role}: path extension failed; forcing fresh plan")
                    self._plan_for_role(vehicle, role, front_loc, category)

    def _extend_path(self, vehicle, role: str, front_loc: carla.Location, category: str, dest_override: Optional[carla.Location] = None) -> bool:
        current = self._active_paths.get(role)
        if not current or len(current) < 2:
            rospy.logwarn_throttle(5.0, f"{role}: no active path to extend; full replan")
            return self._plan_for_role(vehicle, role, front_loc, category, dest_override=dest_override)
        
        s_profile = self._active_path_s.get(role)
        suffix = current
        if s_profile and len(s_profile) == len(current):
            progress = self._project_progress_on_path(current, s_profile, front_loc.x, front_loc.y)
            if progress is not None:
                overlap_target = max(0.0, progress - float(self.path_extension_overlap_m))
                start_idx = 0
                for i, s in enumerate(s_profile):
                    if s >= overlap_target:
                        start_idx = i
                        break
                suffix = current[start_idx:]
        attempts = 0
        
        while attempts < max(1, int(self.max_extend_attempts)):
            prefix_copy = list(suffix)
            if len(prefix_copy) < 2:
                rospy.logwarn_throttle(5.0, f"{role}: prefix too short during extension; replanning")
                return self._plan_for_role(vehicle, role, front_loc, category)
            
            remaining = self._remaining_path_distance(role, front_loc)
            if remaining is not None:
                rospy.loginfo(f"{role}: extending path (remaining {remaining:.1f} m, overlap {self.path_extension_overlap_m} m, attempt {attempts + 1})")
            
            if self._plan_for_role(vehicle, role, front_loc, category, prefix_points=prefix_copy):
                return True
            
            attempts += 1
            rospy.logwarn_throttle(5.0, f"{role}: path extension attempt {attempts} failed; retrying")
        
        rospy.logwarn_throttle(5.0, f"{role}: all extension attempts failed; falling back to fresh plan")
        return self._plan_for_role(vehicle, role, front_loc, category)

    def _get_ego_vehicles(self) -> List[carla.Actor]:
        actors = self.world.get_actors().filter("vehicle.*")
        vehicles: List[carla.Actor] = []
        for actor in actors:
            role = actor.attributes.get("role_name", "")
            if role.startswith("ego_vehicle_"):
                vehicles.append(actor)
        vehicles.sort(key=lambda v: v.attributes.get("role_name", ""))
        return vehicles

    def _uplink_cb(self, msg: "Uplink") -> None:
        try:
            self._voltage[int(msg.vehicle_id)] = float(msg.voltage)
        except Exception:
            pass

    def _is_low_voltage(self, role: str) -> bool:
        try:
            vid = int(role.split("_")[-1])
            v = self._voltage.get(vid, float("inf"))
            return v <= float(self.low_voltage_threshold)
        except Exception:
            return False

    def _vehicle_front(self, vehicle: carla.Actor) -> carla.Location:
        tf = vehicle.get_transform()
        yaw_rad = math.radians(tf.rotation.yaw)
        forward_x = math.cos(yaw_rad)
        forward_y = math.sin(yaw_rad)
        offset = max(0.5, float(self.start_offset_m))
        bb = getattr(vehicle, "bounding_box", None)
        if bb is not None and getattr(bb, "extent", None) is not None:
            offset = bb.extent.x + 0.3
        return carla.Location(
            x=tf.location.x + forward_x * offset,
            y=tf.location.y + forward_y * offset,
            z=tf.location.z
        )

    def _vehicle_rear(self, vehicle: carla.Actor) -> carla.Location:
        """차량 후륜축 위치 반환"""
        tf = vehicle.get_transform()
        yaw_rad = math.radians(tf.rotation.yaw)
        forward_x = math.cos(yaw_rad)
        forward_y = math.sin(yaw_rad)
        # 후륜축은 차량 중심에서 뒤로 (bounding box 절반 - 약간)
        offset = 1.0  # 기본값
        bb = getattr(vehicle, "bounding_box", None)
        if bb is not None and getattr(bb, "extent", None) is not None:
            offset = bb.extent.x * 0.5  # 차량 길이의 1/4 정도 뒤
        return carla.Location(
            x=tf.location.x - forward_x * offset,
            y=tf.location.y - forward_y * offset,
            z=tf.location.z
        )

    def _choose_destination(self, start: carla.Location, max_trials: int=200) -> Optional[carla.Location]:
        for _ in range(max_trials):
            cand = random.choice(self.spawn_points).location
            dist = math.hypot(cand.x - start.x, cand.y - start.y)
            if self.min_destination_distance <= dist <= self.max_destination_distance:
                return cand
        return None

    def _trace_route(self, start: carla.Location, dest: carla.Location):
        """
        경로 탐색
        
        Returns:
            route 또는 None
        """
        try:
            route = self.route_planner.trace_route(start, dest)
            return route
        
        except Exception as exc:
            rospy.logwarn(f"trace_route failed: {exc}")
            return None

    def _route_to_points(self, route) -> List[Tuple[float, float]]:
        points: List[Tuple[float, float]] = []
        if not route:
            return points
        
        last_x, last_y = None, None
        for wp, _ in route:
            loc = wp.transform.location
            x, y = float(loc.x), float(loc.y)
            if last_x is None:
                points.append((x, y))
                last_x, last_y = x, y
                continue
        
            dx, dy = x - last_x, y - last_y
            # Thin only when spacing exceeds configured threshold
            if dx * dx + dy * dy >= float(self.path_thin_min_m) * float(self.path_thin_min_m):
                points.append((x, y))
                last_x, last_y = x, y
        
        return points

    def _straight_line_points(self, start_loc: carla.Location, dest_loc: carla.Location, spacing: float = 1.0) -> List[Tuple[float, float]]:
        points: List[Tuple[float, float]] = []
        dx = float(dest_loc.x) - float(start_loc.x)
        dy = float(dest_loc.y) - float(start_loc.y)
        dist = math.hypot(dx, dy)
        if dist < 1e-3:
            return [(float(start_loc.x), float(start_loc.y)), (float(dest_loc.x), float(dest_loc.y))]
        steps = max(1, int(dist / max(0.1, spacing)))
        for i in range(steps + 1):
            t = float(i) / float(steps)
            x = float(start_loc.x) + dx * t
            y = float(start_loc.y) + dy * t
            points.append((x, y))
        return points

    def _ensure_path_starts_at_vehicle(self, path_points: List[Tuple[float, float]], front_xy: Tuple[float, float]):
        if not path_points:
            return []
        gap = math.hypot(front_xy[0] - path_points[0][0], front_xy[1] - path_points[0][1])
        max_gap = max(0.0, float(self.start_join_max_gap_m))
        if gap < 0.1:
            path_points[0] = front_xy
            return path_points
        if gap > max_gap:
            # Insert an intermediate point along heading direction before original path
            first_x, first_y = path_points[0]
            vec_x = first_x - front_xy[0]
            vec_y = first_y - front_xy[1]
            dist = math.hypot(vec_x, vec_y)
            if dist > 1e-3:
                span = min(dist, float(self.heading_align_lookahead_m))
                yaw = math.atan2(vec_y, vec_x)
                mid = (front_xy[0] + math.cos(yaw) * span, front_xy[1] + math.sin(yaw) * span)
                return [front_xy, mid] + path_points
        return [front_xy] + path_points

    def _compute_path_profile(self, points: List[Tuple[float, float]]):
        if len(points) < 2:
            return [], 0.0
        
        cumulative = [0.0]
        total = 0.0
        for i in range(1, len(points)):
            step = math.hypot(points[i][0] - points[i - 1][0], points[i][1] - points[i - 1][1])
            total += step
            cumulative.append(total)
        return cumulative, total

    def _project_progress_on_path(self, points: List[Tuple[float, float]], s_profile: List[float], px: float, py: float):
        if len(points) < 2: return None
        
        if not s_profile or len(s_profile) != len(points):
            s_profile, _ = self._compute_path_profile(points)
            if not s_profile or len(s_profile) != len(points):
                return None
        
        best_dist_sq = float("inf")
        best_index = None
        best_t = 0.0
        
        for idx in range(len(points) - 1):
            x1, y1 = points[idx]
            x2, y2 = points[idx + 1]
            dx = x2 - x1
            dy = y2 - y1
            seg_len_sq = dx * dx + dy * dy
        
            if seg_len_sq < 1e-6:
                continue
        
            t = ((px - x1) * dx + (py - y1) * dy) / seg_len_sq
            t = max(0.0, min(1.0, t))
            proj_x = x1 + dx * t
            proj_y = y1 + dy * t
            dist_sq = (proj_x - px) ** 2 + (proj_y - py) ** 2
        
            if dist_sq < best_dist_sq:
                best_dist_sq = dist_sq
                best_index = idx
                best_t = t
        
        if best_index is None:
            rospy.logwarn_throttle(2.0, "SimpleMultiAgentPlanner: unable to project progress (disjoint path)")
            return None
        
        seg_length = math.hypot(points[best_index + 1][0] - points[best_index][0], points[best_index + 1][1] - points[best_index][1])
        s_now = s_profile[best_index] + best_t * seg_length * int(seg_length >= 1e-6)
        return s_now

    def _remaining_path_distance(self, role: str, front_loc: carla.Location):
        points = self._active_paths.get(role)
        if not points or len(points) < 2:
            return None
        s_profile = self._active_path_s.get(role) or []
        progress = self._project_progress_on_path(points, s_profile, front_loc.x, front_loc.y)
        if progress is None:
            rospy.logwarn_throttle(2.0, f"{role}: progress projection failed; forcing replan fallback")
            return None
        path_len = self._active_path_len.get(role, 0.0)
        remaining = path_len - progress
        if remaining < 0.0:
            remaining = 0.0
        return remaining

    def _store_active_path(self, role: str, points: List[Tuple[float, float]]):
        if len(points) < 2:
            self._active_paths.pop(role, None)
            self._active_path_s.pop(role, None)
            self._active_path_len.pop(role, None)
            return
        
        s_profile, total_len = self._compute_path_profile(points)
        self._active_paths[role] = points
        self._active_path_s[role] = s_profile
        self._active_path_len[role] = total_len

    def _publish_path(self, points: List[Tuple[float, float]], role: str, category: str, s_starts: List[float]=[], s_ends: List[float]=[]) -> None:
        # 플래툰 모드에서는 리더 외에는 경로를 내보내지 않아 follower가 덮어쓰지 않도록 함
        if self.platoon_enable and role != self.leader_role:
            return
        
        if role not in self.path_publishers:
            return

        msg = Path()
        msg.header = Header(frame_id="map", stamp=rospy.Time.now())
        epoch = self._seq_epoch.get(role, 0)
        for i, (x, y) in enumerate(points):
            p = PoseStamped()
            p.header = msg.header
            p.header.seq = epoch + i  # 웨이포인트 인덱스를 seq에 기록해 추종 시 사용 (절대 증가)
            p.pose.position.x = x
            p.pose.position.y = y
            p.pose.position.z = 0.0
            msg.poses.append(p)

        # 다음 퍼블리시를 위해 epoch 증가 (경로 길이 + stride)
        self._seq_epoch[role] = epoch + max(len(points), 1) + self.seq_epoch_stride
        self.path_publishers[role].publish(msg)
        
        if category != "stop":
            meta = PathMeta()
            meta.header = msg.header
            meta.resolution.data = 0.1
            meta.category.data = category
            meta.s_starts.data = s_starts
            meta.s_ends.data = s_ends

            self.path_meta_publishers[role].publish(meta)

    def _plan_once(self) -> None:
        vehicles = self._get_ego_vehicles()
        if not vehicles:
            rospy.loginfo_throttle(5.0, "No ego vehicles found")
            return
        for index, vehicle in enumerate(vehicles[: self.num_vehicles]):
            role = self._role_name(index)
            front_loc = self._vehicle_front(vehicle)
            self._plan_for_role(vehicle, role, front_loc, "normal")
    
    # 안녕 강욱아 나는 성진이야 지금은 1227 1022이고 암튼 그래 먼가 마니 만들엇네
    def _plan_for_role(self, 
        vehicle, role: str, front_loc: carla.Location, 
        category: str, prefix_points: Optional[List[Tuple[float, float]]] = None, 
        dest_override: Optional[carla.Location] = None, force_direct: bool = False) -> bool:
        # Sample (or resample) destination and publish a fresh path
        dest_loc = dest_override if dest_override is not None else self._choose_destination(front_loc)
        if dest_loc is None:
            rospy.logwarn_throttle(5.0, f"{role}: destination not found within distance bounds")
            return False
        
        # Detect off-road override target (e.g., parking off the lane)
        offroad_override = False
        if dest_override is not None:
            try:
                wp_test = self.carla_map.get_waypoint(dest_loc, project_to_road=False)
                if wp_test is None:
                    offroad_override = True
                    
            except Exception:
                offroad_override = True
        
        tf = vehicle.get_transform()
        start_loc, start_heading = None, math.radians(tf.rotation.yaw)
        if prefix_points is not None and len(prefix_points) >= 2:
            dx = prefix_points[-1][0] - prefix_points[-2][0]
            dy = prefix_points[-1][1] - prefix_points[-2][1]
            if dx * dx + dy * dy > 1e-3:
                start_heading = math.atan2(dy, dx)
        
        if prefix_points is not None and len(prefix_points) >= 1:
            last = prefix_points[-1]
            start_loc = carla.Location(x=last[0], y=last[1], z=front_loc.z)
        
        if start_loc is None:
            start_loc = carla.Location(x=front_loc.x + math.cos(start_heading) * float(self.heading_align_lookahead_m),
                                       y=front_loc.y + math.sin(start_heading) * float(self.heading_align_lookahead_m),
                                       z=front_loc.z)
        
        start_loc.z = front_loc.z
        route = None
        max_attempts = 5
        if not force_direct:
            for _ in range(max_attempts):
                route = self._trace_route(start_loc, dest_loc)
                if route and len(route) >= 2:
                    break

                dest_loc = self._choose_destination(front_loc)
                if dest_loc is None:
                    route = None
                    break
        
        # 1. 새 경로 생성
        new_points: List[Tuple[float, float]] = []
        if not force_direct and route and len(route) >= 2:
            new_points = self._route_to_points(route)

        else:
            new_points = self._straight_line_points(start_loc, dest_loc, spacing=max(0.5, float(self.path_thin_min_m)))
            rospy.logwarn_throttle(2.0, f"{role}: using direct line to dest ({dest_loc.x:.2f},{dest_loc.y:.2f}) (force_direct={force_direct}, route_ok={route is not None and len(route)>=2})")
        
        # 2. prefix 경로와 연결 
        if prefix_points is not None and len(prefix_points) >= 1:
            points = prefix_points[:-1] + new_points
        
        else:
            points = self._ensure_path_starts_at_vehicle(new_points, (front_loc.x, front_loc.y))

        obstacles_on_path = self._obstacle_planner._find_obstacle_on_path(points, is_frenet=False)
        rospy.logfatal(f"{_get_vehicle_color(role)}: obstacles_on_path={obstacles_on_path}")

        if len(points) < 2:
            rospy.logwarn_throttle(5.0, f"{role}: insufficient path points")
            return False
        
        points = self._unique_points(points)

        s_starts, s_ends = [], []
        original_points = list(points)
        if self._obstacle_planner is not None and not offroad_override and not force_direct:
            rospy.logwarn(f"{role}: obstacles on path: {obstacles_on_path}")
            if len(obstacles_on_path) > 0:
                points, s_starts, s_ends = self._obstacle_planner.apply_avoidance_to_path(role, points, obstacles_on_path)
                self._original_paths[role] = original_points

        rospy.logdebug(f"{role}: publishing path with {len(points)} points (prefix={'yes' if prefix_points else 'no'})")

        self._publish_path(points, role, category, s_starts, s_ends)
        self._store_active_path(role, points)        
        self._current_dest[role] = dest_loc
        return True

    def _unique_points(self, points):
        points = np.array(points)
        dist = np.linalg.norm(np.diff(points, axis=0), axis=1)
        points = points[np.append([True], dist > 1e-6), :].tolist()
        
        return points

    def _override_goal_cb(self, msg: PoseStamped, role: str) -> None:
        try:
            loc = carla.Location(
                x=float(msg.pose.position.x),
                y=float(msg.pose.position.y),
                z=float(msg.pose.position.z),
            )
            self._override_goal[role] = loc
            self._override_active[role] = True
            rospy.loginfo(f"{role}: override goal set to ({loc.x:.2f},{loc.y:.2f})")

        except Exception as exc:
            rospy.logwarn_throttle(2.0, f"{role}: failed to set override goal: {exc}")

# 안녕 강욱아 나는 성진이야 지금은 1227 1230이고 암튼 그래 리뷰를 하진 못했어 그냥 여기까지왔어
# 안녕 강욱햄 나는 연지야 지금은 1227이고 암튼 그래 나는 박교수님 뵙고 올게   
# 안녕 강욱아 나는 문영이야 지금은 화성시 금성분 지구시야 암튼 그래 나는 잠을 자고 올게
# 안녕 강욱아 나는 수성이야 지금은 목성달 토성일 수성시 화성분이야. 암튼 그래 나는 우주에 다녀올게
# 안녕 강욱아 나는 동의야 지금은 동동시 동동분 동동초야. 암튼ㅁ 그래 나는 결혼하고 올게 

if __name__ == "__main__":
    try:
        SimpleMultiAgentPlanner()
        rospy.spin()
    except Exception as e:
        rospy.logfatal(f"SimpleMultiAgentPlanner crashed: {e}")
        raise<|MERGE_RESOLUTION|>--- conflicted
+++ resolved
@@ -189,8 +189,6 @@
     def _role_name(self, index: int) -> str:
         return f"ego_vehicle_{index + 1}"
 
-<<<<<<< HEAD
-=======
     def _vehicles_at_tl_cb(self, msg: String) -> None:
         """컨트롤러에서 발행하는 신호등별 정지 차량 정보 수신"""
         try:
@@ -209,7 +207,6 @@
                 return signal_name
         return None
 
->>>>>>> ceca80b9
     def _on_obstacle_change(self) -> None:
         """장애물 변화 시 즉시 호출되는 콜백 - 모든 활성 경로에 회피 적용"""
         vehicles = self._get_ego_vehicles()
@@ -222,14 +219,10 @@
             front_loc = self._vehicle_front(vehicle)
             
             # 원본 경로 사용 (없으면 현재 경로 사용)
-<<<<<<< HEAD
-            original_path = self._original_paths.get(role)
-=======
             original_path = self._backup_blocked_path.get(role)
             if not original_path or len(original_path) < 2:
                 original_path = self._original_paths.get(role)
             
->>>>>>> ceca80b9
             if not original_path or len(original_path) < 2:
                 original_path = self._active_paths.get(role)
 
@@ -395,16 +388,8 @@
             if 3 < abs(d_obs_on_other) < 6:
                 # 회피 경로의 2배 이상 거리가 나지 않으면 정지
                 remain_s_on_other = s_obs_on_other - s_other_vehicle_on_other
-<<<<<<< HEAD
-                rospy.logwarn(f"[STOP CHECK] {my_color} vs {_get_vehicle_color(other_role)}: d_obs_on_other={d_obs_on_other:.1f}m, d_other_vehicle_on_mine={remain_s_on_other:.1f}m")
-                
                 if -1 < remain_s_on_other <= safe_distance:
                     other_color = _get_vehicle_color(other_role)
-                    rospy.logfatal(f"[CONFLICT] {my_color}: {other_color} active overlap ({remain_s_on_other:.1f}m <= {safe_distance:.1f}m) - waiting")
-=======
-                if -1 < remain_s_on_other <= safe_distance:
-                    other_color = _get_vehicle_color(other_role)
->>>>>>> ceca80b9
                     return True
         
         return False
@@ -425,45 +410,26 @@
         for index, vehicle in enumerate(vehicles[: self.num_vehicles]):
             role = self._role_name(index)
             
-<<<<<<< HEAD
-            front_loc = self._vehicle_front(vehicle)
-            dest_override = None
-=======
             dest_override = None
             front_loc = self._vehicle_front(vehicle)
->>>>>>> ceca80b9
             active_path = self._active_paths.get(role)
             
             # 우회 불가하지만, 정지해야 하는 녀석
             if self._obstacle_planner and role in self._obstacle_planner._obstacle_blocked_roles:
                 # 정지 지점과 가까워 진 경우
-<<<<<<< HEAD
-=======
                 color = _get_vehicle_color(role)
->>>>>>> ceca80b9
                 stop_pos, d_offset, s_start, s_end = self._obstacle_planner.get_stop_pos(role)
                 
                 chk_path = active_path if active_path and len(active_path) >= 2 else self._backup_blocked_path[role]
                 s_on_mine, d_on_mine = FrenetPath(chk_path).cartesian_to_frenet(front_loc.x, front_loc.y)
 
-<<<<<<< HEAD
-                if 0 < (s_start - s_on_mine) <= 1.0:
-                    rospy.logwarn(f"[STOP CHECK] {_get_vehicle_color(role)}")
-
-=======
                 if -1.0 <= (s_start - s_on_mine) <= 1.0:
->>>>>>> ceca80b9
                     # 좌표 기반 충돌 검사 (회피 경로 길이의 2.5배 이내면 대기)
                     if d_offset is None or self.has_conflict_opposite(role, stop_pos, d_offset, s_start, s_end):
                         if role not in self._backup_blocked_path:
                             self._backup_blocked_path[role] = self._active_paths.get(role)
 
                         stop_pts = [(front_loc.x, front_loc.y)]
-<<<<<<< HEAD
-                        color = _get_vehicle_color(role)
-                        rospy.logfatal(f"[STOP] {color}: 장애물 회피 대기 중 (d_offset={d_offset})")
-=======
->>>>>>> ceca80b9
                         self._publish_path(stop_pts, role, "stop")
                         self._store_active_path(role, stop_pts)
                         continue
