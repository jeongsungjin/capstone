#!/usr/bin/env python3
import numpy as np

import math
import random
from typing import Dict, List, Optional, Tuple

import rospy
<<<<<<< HEAD
from geometry_msgs.msg import PoseStamped, PoseArray
=======
from capstone_msgs.msg import PathMeta  # type: ignore
from geometry_msgs.msg import PoseStamped
>>>>>>> f0f9cf03
from nav_msgs.msg import Path
from capstone_msgs.msg import PathMeta
from std_msgs.msg import Header, Float32, String

try:
    from capstone_msgs.msg import Uplink  # type: ignore
except Exception:
    Uplink = None  # type: ignore

# Ensure CARLA Python API and Agents are on sys.path (side-effect import)
try:
    import setup_carla_path  # noqa: F401
except Exception:
    setup_carla_path = None  # type: ignore

try:
    import carla  # type: ignore
except Exception as exc:
    carla = None
    rospy.logfatal(f"Failed to import CARLA package: {exc}")

try:
    from agents.navigation.global_route_planner import GlobalRoutePlanner as CARLAGlobalRoutePlanner  # type: ignore
except Exception:
    CARLAGlobalRoutePlanner = None  # type: ignore

try:
    from global_planner import GlobalPlanner
except Exception:
    GlobalPlanner = None  # type: ignore

try:
    from obstacle_planner import ObstaclePlanner
except Exception:
    ObstaclePlanner = None  # type: ignore


class SimpleMultiAgentPlanner:
    """
    최소 기능 다중 차량 글로벌 플래너.
    - 각 ego 차량의 현재 전방 위치를 시작점으로 사용
    - 스폰 포인트 중 거리 제약을 만족하는 목적지 임의 선택
    - CARLA GlobalRoutePlanner로 경로 생성 후 /global_path_{role} 퍼블리시
    - 충돌 회피, 수동 목표, 오프셋/시각화 등 부가 기능은 제거
    """
    # 안녕 강욱아 나는 성진이야 지금은 1227 0824이고 암튼 그래
    def __init__(self) -> None:
        rospy.init_node("multi_agent_conflict_free_planner", anonymous=True)

        if carla is None:
            raise RuntimeError("CARLA Python API unavailable")

        self.num_vehicles = int(rospy.get_param("~num_vehicles", 5))
        self.global_route_resolution = float(rospy.get_param("~global_route_resolution", 1.0))
        self.path_thin_min_m = float(rospy.get_param("~path_thin_min_m", 0.1))            # default denser than 0.2
        self.replan_soft_distance_m = float(rospy.get_param("~replan_soft_distance_m", 40.0))
        self.replan_check_interval = float(rospy.get_param("~replan_check_interval", 0.01))
        
        # Align first path segment with vehicle heading by looking slightly ahead when replanning
        self.heading_align_lookahead_m = float(rospy.get_param("~heading_align_lookahead_m", 2.5))
        
        # Start waypoint/path stitch parameters
        self.start_join_max_gap_m = float(rospy.get_param("~start_join_max_gap_m", 12.0))
        self.start_offset_m = float(rospy.get_param("~start_offset_m", 3.0))
        self.path_extension_overlap_m = float(rospy.get_param("~path_extension_overlap_m", 30.0))
        self.max_extend_attempts = int(rospy.get_param("~max_extend_attempts", 3))
        self.min_destination_distance = float(rospy.get_param("~min_destination_distance", 70.0))
        self.max_destination_distance = float(rospy.get_param("~max_destination_distance", 100.0))
        
        # Low-voltage handling (forced destination / parking)
        self.low_voltage_threshold = float(rospy.get_param("~low_voltage_threshold", 5.0))
        self.low_voltage_dest_x = float(rospy.get_param("~low_voltage_dest_x", -12.5))
        self.low_voltage_dest_y = float(rospy.get_param("~low_voltage_dest_y", -16.5))
        self.parking_dest_x = float(rospy.get_param("~parking_dest_x", -27.0))
        self.parking_dest_y = float(rospy.get_param("~parking_dest_y", -16.5))
        self.parking_trigger_distance_m = float(rospy.get_param("~parking_trigger_distance_m", 0.5))
        
         # Destination memory per role (for distance-gated replanning)
        self._current_dest: Dict[str, Optional[carla.Location]] = {self._role_name(i): None for i in range(self.num_vehicles)}
        self._active_paths: Dict[str, List[Tuple[float, float]]] = {}
        self._original_paths: Dict[str, List[Tuple[float, float]]] = {}  # 회피 적용 전 원본 경로
        self._active_path_s: Dict[str, List[float]] = {}
        self._active_path_len: Dict[str, float] = {}
        self._voltage: Dict[int, float] = {}

        # CARLA world/map
        host = rospy.get_param("~carla_host", "localhost")
        port = int(rospy.get_param("~carla_port", 2000))
        timeout = float(rospy.get_param("~carla_timeout", 10.0))
        self.client = carla.Client(host, port)
        self.client.set_timeout(timeout)
        self.world = self.client.get_world()
        self.carla_map = self.world.get_map()

        # Route planner (GlobalPlanner 우선, 없으면 CARLA GlobalRoutePlanner)
        self.route_planner = None
        
        if GlobalPlanner is not None:
            try:
                self.route_planner = GlobalPlanner(self.carla_map, self.global_route_resolution)
                rospy.loginfo("SimpleMultiAgentPlanner: using GlobalPlanner")

            except Exception as exc:
                rospy.logwarn(f"Failed to init GlobalPlanner: {exc}, falling back to CARLAGlobalRoutePlanner")
        
        if self.route_planner is None:
            if CARLAGlobalRoutePlanner is None:
                raise RuntimeError("CARLA GlobalRoutePlanner module unavailable")
            try:
                self.route_planner = CARLAGlobalRoutePlanner(self.carla_map, self.global_route_resolution)
                if hasattr(self.route_planner, "setup"):
                    self.route_planner.setup()
                rospy.loginfo("SimpleMultiAgentPlanner: using CARLA GlobalRoutePlanner")
            except Exception as exc:
                raise RuntimeError(f"Failed to initialize GlobalRoutePlanner: {exc}")
        
        # ObstaclePlanner 초기화 (route_planner 설정 후)
        self._obstacle_planner = None
        if ObstaclePlanner is not None:
            self._obstacle_planner = ObstaclePlanner(
                self.route_planner, 
                self.num_vehicles,
                on_obstacle_change_callback=self._on_obstacle_change
            )
            rospy.loginfo("SimpleMultiAgentPlanner: ObstaclePlanner initialized")

        self._backup_blocked_path: Dict[str, List[Tuple[int, int]]] = {}
        self._should_stop_pos: Dict[str, carla.Location] = {}

        self.spawn_points = self.carla_map.get_spawn_points()
        if not self.spawn_points:
            raise RuntimeError("No spawn points available in CARLA map")

        # Publishers
        self.path_publishers: Dict[str, rospy.Publisher] = {}
        self.path_meta_publishers: Dict[str, rospy.Publisher] = {}
<<<<<<< HEAD
        self._obstacle_stop_pubs: Dict[str, rospy.Publisher] = {}  # 장애물 정지용
=======
>>>>>>> f0f9cf03
        for index in range(self.num_vehicles):
            role = self._role_name(index)
            topic = f"/global_path_{role}"
            self.path_publishers[role] = rospy.Publisher(topic, Path, queue_size=1, latch=True)
<<<<<<< HEAD
            meta_topic = f"/global_path_meta_{role}"
            self.path_meta_publishers[role] = rospy.Publisher(meta_topic, PathMeta, queue_size=1, latch=True)
            # 장애물 정지 arc-length 퍼블리셔
            stop_topic = f"/obstacle_stop_{role}"
            self._obstacle_stop_pubs[role] = rospy.Publisher(stop_topic, Float32, queue_size=1, latch=True)
             
=======
            
            meta_topic = f"/global_path_meta_{role}"
            self.path_meta_publishers[role] = rospy.Publisher(meta_topic, PathMeta, queue_size=1, latch=True)

        # Destination memory per role (for distance-gated replanning)
        self._current_dest: Dict[str, Optional[carla.Location]] = {self._role_name(i): None for i in range(self.num_vehicles)}
        self._active_paths: Dict[str, List[Tuple[float, float]]] = {}
        self._active_path_s: Dict[str, List[float]] = {}
        self._active_path_len: Dict[str, float] = {}
        self._voltage: Dict[int, float] = {}
>>>>>>> f0f9cf03
        # Low-voltage 단계 관리: idle -> to_buffer(low_voltage_dest) -> to_parking(parking_dest) -> parked
        self._lv_stage: Dict[str, str] = {self._role_name(i): "idle" for i in range(self.num_vehicles)}
        # 수동 목적지 오버라이드 (PoseStamped에서 받음)
        self._override_goal: Dict[str, Optional[carla.Location]] = {self._role_name(i): None for i in range(self.num_vehicles)}
        self._override_active: Dict[str, bool] = {self._role_name(i): False for i in range(self.num_vehicles)}
        self.override_clear_radius = float(rospy.get_param("~override_clear_radius", 3.0))
        self.override_hold_sec = float(rospy.get_param("~override_hold_sec", 5.0))
        self._override_hold_until: Dict[str, float] = {self._role_name(i): 0.0 for i in range(self.num_vehicles)}

        # Uplink subscriber (voltage)
        self.uplink_topic = str(rospy.get_param("~uplink_topic", "/uplink"))
        if Uplink is not None and self.uplink_topic:
            rospy.Subscriber(self.uplink_topic, Uplink, self._uplink_cb, queue_size=10)

        # Override goal subscribers per vehicle
        for index in range(self.num_vehicles):
            role = self._role_name(index)
            topic = f"/override_goal/{role}"
            rospy.Subscriber(topic, PoseStamped, self._override_goal_cb, callback_args=role, queue_size=1)

        rospy.sleep(0.5)
        self._plan_once()
        rospy.Timer(rospy.Duration(self.replan_check_interval), self._replan_check_cb)
    
    def _role_name(self, index: int) -> str:
        return f"ego_vehicle_{index + 1}"

    def _on_obstacle_change(self) -> None:
        """장애물 변화 시 즉시 호출되는 콜백 - 모든 활성 경로에 회피 적용"""
        vehicles = self._get_ego_vehicles()
        
        if not vehicles: return
        if self._obstacle_planner is None: return
        
        for index, vehicle in enumerate(vehicles[:self.num_vehicles]):
            role = self._role_name(index)
            front_loc = self._vehicle_front(vehicle)
            
            # 원본 경로 사용 (없으면 현재 경로 사용)
            original_path = self._active_paths.get(role)
            if not original_path or len(original_path) < 2:
                original_path = self._backup_blocked_path.get(role)

            if not original_path or len(original_path) < 2:
                continue

            # 원본 경로를 현재 위치부터 트리밍 (지나간 부분 제거)
            vx, vy = front_loc.x, front_loc.y
            min_dist = float('inf')
            closest_idx = 0
            for i, (px, py) in enumerate(original_path):
                dist = math.hypot(px - vx, py - vy)
                if dist < min_dist:
                    min_dist = dist
                    closest_idx = i
            
            # 현재 위치부터의 경로만 사용
            trimmed_original = original_path[closest_idx:]
            if len(trimmed_original) < 2:
                trimmed_original = original_path  # fallback
            
            points = self._unique_points(trimmed_original)
            obstacles_on_path = self._obstacle_planner._find_obstacle_on_path(points, is_frenet=False)
            
            if not obstacles_on_path:
                if role in self._obstacle_planner._obstacle_blocked_roles:
                    self._obstacle_planner._obstacle_blocked_roles.pop(role)

                    self._publish_path(trimmed_original, role, "obstacle", [], [])
                    self._store_active_path(role, trimmed_original)

                    self._backup_blocked_path.pop(role)

            else:
                # 트리밍된 원본 경로 기반으로 회피 적용
                modified_path, stop_poses, s_starts, s_ends = self._obstacle_planner.apply_avoidance_to_path(role, points, obstacles_on_path)
                
                if modified_path != trimmed_original:
                    rospy.loginfo(f"[OBSTACLE] {role}: avoidance path applied")
            
                else:
                    rospy.loginfo(f"[OBSTACLE] {role}: path restored to original (no obstacles)")
                
                # 경로 발행 (원본 또는 회피 경로)
                self._publish_path(modified_path, role, "obstacle", s_starts, s_ends)
                self._store_active_path(role, modified_path)

    def has_conflict_opposite(self, role: str, edges: List[Tuple[int, int]]) -> bool:
        ids = list(map(self.route_planner.get_id_for_edge, edges))

        for my_id in ids:
            if my_id is None:
                continue
            
            # 내 반대 차선 road_id
            opposite_id = (my_id[0], -my_id[1])
            
            # 반대 차선을 점유하는 다른 차량들 확인
            for other_role in self._obstacle_planner._blocked_opposite_ids.get(opposite_id, []):
                # 내가 반대 차선을 점유하는 케이스는 스킵
                if role == other_role:
                    continue

                other_vehicle = self._get_vehicle_by_role(other_role)
                if other_vehicle is None:
                    continue

                # 반대 차선에 경로 계획한 다른 차량의 위치 가져오기
                other_front_loc = self._vehicle_front(other_vehicle)
                
                # 타 차량이 위치한 road_id 추출
                other_edges = self.route_planner.get_edges_at_location(other_front_loc.x, other_front_loc.y)
                other_ids = list(map(self.route_planner.get_id_for_edge, other_edges))

                # 상대가 실제로 반대 차선에 있는지 확인
                if opposite_id in other_ids:
                    # 교착 상태 감지 로깅
                    if other_role in self._obstacle_planner._obstacle_blocked_roles:
                        rospy.logwarn(f"[DEADLOCK] {role} and {other_role} may be in deadlock on road {my_id[0]}")
                    return True

        return False

    def _get_vehicle_by_role(self, role: str):
        """role 이름으로 차량 액터 찾기"""
        for vehicle in self._get_ego_vehicles():
            if vehicle.attributes.get("role_name", "") == role:
                return vehicle
        return None
        
    def _replan_check_cb(self, _evt) -> None:
        # Distance-gated replanning per vehicle
        vehicles = self._get_ego_vehicles()
        if not vehicles:
            return
        
        for index, vehicle in enumerate(vehicles[: self.num_vehicles]):
            role = self._role_name(index)
            
            front_loc = self._vehicle_front(vehicle)
<<<<<<< HEAD
            dest_override = None
            active_path = self._active_paths.get(role)
            
            # 우회 불가하지만, 정지해야 하는 녀석
            if self._obstacle_planner and role in self._obstacle_planner._obstacle_blocked_roles:
                # 정지 지점과 가까워 진 경우
                stop_pos, d_offset = self._obstacle_planner.get_stop_pos(role)
                if front_loc.distance(stop_pos) <= self.override_clear_radius:
                    # 회피 경로가 존재하지 않거나 타 차량이 반대 차선을 점유하고 있는 경우
                    if d_offset is None or self.has_conflict_opposite(role, self.route_planner.get_edges_at_location(front_loc.x, front_loc.y)):
                        if role not in self._backup_blocked_path:
                            self._backup_blocked_path[role] = self._active_paths.get(role)

                        stop_pts = [(front_loc.x, front_loc.y)]
                        self._publish_path(stop_pts, role, "stop")
                        self._store_active_path(role, stop_pts)
                    
                    # 처음부터 정지하지 않아도 됐거나 정지 상황이 해제됐거나 타 차량이 반대 차선을 점유하지 않는 경우
                    else:
                        self._obstacle_planner.stop_done(role)
                        
                        # 만약에 백업해둔 경로가 있다면 복구하기
                        if role in self._backup_blocked_path:
                            self._publish_path(self._backup_blocked_path.get(role), role, "stop")
                            self._store_active_path(role, self._backup_blocked_path.get(role))
                            self._backup_blocked_path.pop(role)

            # 사용자가 임의 목적지를 설정한 경우
            elif self._override_active.get(role, False):
                category = "llm"

                # 임의 목적지로 향하고 있는 경우
                if self._override_goal.get(role) is not None:
                    if front_loc.distance(self._override_goal[role]) <= self.override_clear_radius:
                        self._override_goal[role] = None
                        hold_t = rospy.Time.now().to_sec() + max(0.0, float(self.override_hold_sec))
                        self._override_hold_until[role] = hold_t
                        
                        # 정지용 path 퍼블리시 (1 포인트만 넣어 컨트롤러 속도 0 유도)
                        stop_pts = [(front_loc.x, front_loc.y)]
                        self._publish_path(stop_pts, role, "stop")
                        self._store_active_path(role, stop_pts)
                        rospy.loginfo(f"{role}: override goal reached -> hold for {self.override_hold_sec:.1f}s")

                    else:
                        dest_override = self._override_goal[role]
                        current_path = self._active_paths.get(role)
                
                        if current_path and len(current_path) >= 2:
                            # 현재 경로가 사용자의 임의 목적지와 먼 경우에만 재계획하기
                            if math.hypot(current_path[-1][0] - dest_override.x, current_path[-1][1] - dest_override.y) > self.start_join_max_gap_m:
                                prefix = current_path[:-1] if len(current_path) > 1 else current_path
                                if not self._plan_for_role(vehicle, role, category, front_loc, prefix_points=prefix, dest_override=dest_override, force_direct=False):
                                    rospy.logwarn_throttle(5.0, f"{role}: failed to append override path")
                        
                        else:
                            # 경로가 없으면 현재 위치 기준으로 계획
                            if not self._plan_for_role(vehicle, role, category, front_loc, dest_override=dest_override, force_direct=False):
                                rospy.logwarn_throttle(5.0, f"{role}: failed to plan override path")

                # 도착해서 대기 중인 경우
                else:
                    if rospy.Time.now().to_sec() >= self._override_hold_until[role]:
                        self._override_hold_until[role] = 0.0
                        self._override_active[role] = False
=======
            # hold 중이면 스킵 (정지 유지)
            hold_until = self._override_hold_until.get(role, 0.0)
            if hold_until > 0.0:
                if rospy.Time.now().to_sec() < hold_until:
                    continue
                else:
                    self._override_hold_until[role] = 0.0
                    # hold 종료 후 기존 path 제거 → 재계획 유도
                    self._active_paths.pop(role, None)
                    self._active_path_s.pop(role, None)
                    self._active_path_len.pop(role, None)
            # override goal가 있고 도착했다면 해제
            if self._override_goal.get(role) is not None:
                if front_loc.distance(self._override_goal[role]) <= max(0.5, float(self.override_clear_radius)):
                    self._override_goal[role] = None
                    self._override_active[role] = False
                    hold_t = rospy.Time.now().to_sec() + max(0.0, float(self.override_hold_sec))
                    self._override_hold_until[role] = hold_t
                    # 정지용 path 퍼블리시(1포인트만 넣어 컨트롤러 속도 0 유도)
                    stop_pts = [(front_loc.x, front_loc.y)]
                    self._publish_path(stop_pts, role, "stop")
                    self._store_active_path(role, stop_pts)
                    rospy.loginfo(f"{role}: override goal reached -> hold for {self.override_hold_sec:.1f}s")
                    continue
            dest_override = None
            if self._override_active.get(role, False) and self._override_goal.get(role) is not None:
                dest_override = self._override_goal[role]
            # override가 활성인 동안에는 일반/저전압 재계획을 막고, 오버라이드 경로만 유지
            if dest_override is not None:
                current_path = self._active_paths.get(role)
                # 이미 목적지가 path 끝에 충분히 가까우면 재계획하지 않음
                if current_path and len(current_path) >= 2:
                    last = current_path[-1]
                    if math.hypot(last[0] - dest_override.x, last[1] - dest_override.y) <= max(1.0, self.start_join_max_gap_m):
                        continue
                    # 끝점이 멀면, 기존 경로의 마지막 점을 제외한 prefix로 한번만 append
                    prefix = current_path[:-1] if len(current_path) > 1 else current_path
                    if not self._plan_for_role(vehicle, role, front_loc, "llm", prefix_points=prefix, dest_override=dest_override, force_direct=False):
                        rospy.logwarn_throttle(5.0, f"{role}: failed to append override path")
                    continue
                else:
                    # 경로가 없으면 현재 위치 기준으로 계획
                    if not self._plan_for_role(vehicle, role, front_loc, "llm", dest_override=dest_override, force_direct=False):
                        rospy.logwarn_throttle(5.0, f"{role}: failed to plan override path")
                    continue
>>>>>>> f0f9cf03

            # override가 없을 때만 저전압/일반 로직 수행
            elif self._is_low_voltage(role):
                category = "battery"

                stage = self._lv_stage.get(role, "idle")
                
                # Distance to buffer and parking targets (front of vehicle)
                dist_buffer = math.hypot(front_loc.x - float(self.low_voltage_dest_x), front_loc.y - float(self.low_voltage_dest_y))
                dist_parking = math.hypot(front_loc.x - float(self.parking_dest_x), front_loc.y - float(self.parking_dest_y))
                
                # 1) idle -> buffer dest (low_voltage_dest)
                if stage == "idle":
                    dest_override = carla.Location(x=float(self.low_voltage_dest_x), y=float(self.low_voltage_dest_y), z=front_loc.z)
<<<<<<< HEAD
                    if self._plan_for_role(vehicle, role, category, front_loc, dest_override=dest_override, force_direct=False):
=======
                    if self._plan_for_role(vehicle, role, front_loc, "battery", dest_override=dest_override, force_direct=False):
>>>>>>> f0f9cf03
                        rospy.loginfo(f"{role}: LOW-V start -> buffer ({self.low_voltage_dest_x:.2f},{self.low_voltage_dest_y:.2f})")
                        self._lv_stage[role] = "to_buffer"
                    else:
                        rospy.logwarn_throttle(5.0, f"{role}: low-voltage buffer plan failed")
                
                # 2) heading to buffer: 모니터링하다가 여유거리 도달 시 최종 주차 목적지로 재계획
                elif stage == "to_buffer":
                    remaining = self._remaining_path_distance(role, front_loc)
                    # Use either remaining arc-length or actual distance-to-target to trigger parking leg
                    trigger_dist = max(0.0, float(self.parking_trigger_distance_m))
                    if remaining is None:
                        dest_override = carla.Location(x=float(self.low_voltage_dest_x), y=float(self.low_voltage_dest_y), z=front_loc.z)
<<<<<<< HEAD
                        self._plan_for_role(vehicle, role, category, front_loc, dest_override=dest_override, force_direct=False)
                
                    elif remaining <= trigger_dist or dist_buffer <= trigger_dist:
                        dest_override = carla.Location(x=float(self.parking_dest_x), y=float(self.parking_dest_y), z=front_loc.z)
                        if self._plan_for_role(vehicle, role, category, front_loc, dest_override=dest_override, force_direct=True):
=======
                        self._plan_for_role(vehicle, role, front_loc, "battery", dest_override=dest_override, force_direct=False)
                    elif remaining <= trigger_dist or dist_buffer <= trigger_dist:
                        dest_override = carla.Location(x=float(self.parking_dest_x), y=float(self.parking_dest_y), z=front_loc.z)
                        if self._plan_for_role(vehicle, role, front_loc, "battery", dest_override=dest_override, force_direct=True):
>>>>>>> f0f9cf03
                            rospy.loginfo(f"{role}: LOW-V buffer reached (remaining {remaining:.1f} m, dist {dist_buffer:.1f} m) -> parking ({self.parking_dest_x:.2f},{self.parking_dest_y:.2f})")
                            self._lv_stage[role] = "to_parking"
                        else:
                            rospy.logwarn_throttle(5.0, f"{role}: parking plan failed after buffer")
                
                # 3) heading to final parking: 도착 감지, 필요 시 복구
                elif stage == "to_parking":
                    remaining = self._remaining_path_distance(role, front_loc)
                    if remaining is None:
                        dest_override = carla.Location(x=float(self.parking_dest_x), y=float(self.parking_dest_y), z=front_loc.z)
<<<<<<< HEAD
                        self._plan_for_role(vehicle, role, category, front_loc, dest_override=dest_override, force_direct=True)
                    
=======
                        self._plan_for_role(vehicle, role, front_loc, "battery", dest_override=dest_override, force_direct=True)
>>>>>>> f0f9cf03
                    elif remaining <= 1.0 or dist_parking <= 1.5:
                        rospy.loginfo(f"{role}: LOW-V parking reached (remaining {remaining:.1f} m, dist {dist_parking:.1f} m) -> parked")
                        self._lv_stage[role] = "parked"
                    
                # 4) parked: 더 이상 계획 안 함
<<<<<<< HEAD
                elif stage == "parked":
                    pass
            
            else:
                category = "normal"

                current_path = self._active_paths.get(role)
                fail_inital_path = not current_path or len(current_path) < 2

                remaining = self._remaining_path_distance(role, front_loc)
                fail_remaining_none = remaining is None

                # (현재 Path가 없거나 매우 짧음) 이거나 (남은 거리 계산 불가) -> 전체 재계획
                if fail_inital_path or fail_remaining_none:
                    if not self._plan_for_role(vehicle, role, category, front_loc):
                        msg = "failed to plan initial path" if fail_inital_path else "failed to replan after progress loss"
                        rospy.logwarn_throttle(5.0, f"{role}: {msg}")
                
                # 남은 거리가 소프트 임계값 이하 -> 경로 연장 시도
                elif remaining <= max(0.0, float(self.replan_soft_distance_m)):
                    rospy.loginfo(f"{role}: remaining {remaining:.1f} m <= soft {self.replan_soft_distance_m:.1f} m -> path extension")
                    if not self._extend_path(vehicle, role, front_loc):
                        rospy.logwarn_throttle(5.0, f"{role}: path extension failed; forcing fresh plan")
                        self._plan_for_role(vehicle, role, category, front_loc)
=======
                if stage == "parked":
                    continue
            current_path = self._active_paths.get(role)
            if not current_path or len(current_path) < 2:
                if not self._plan_for_role(vehicle, role, front_loc, "normal", dest_override=dest_override):
                    rospy.logwarn_throttle(5.0, f"{role}: failed to plan initial path")
                continue
            remaining = self._remaining_path_distance(role, front_loc)
            if remaining is None:
                if not self._plan_for_role(vehicle, role, front_loc, "normal", dest_override=dest_override):
                    rospy.logwarn_throttle(5.0, f"{role}: failed to replan after progress loss")
                continue
            if remaining <= max(0.0, float(self.replan_soft_distance_m)):
                rospy.loginfo(f"{role}: remaining {remaining:.1f} m <= soft {self.replan_soft_distance_m:.1f} m -> path extension")
                if not self._extend_path(vehicle, role, front_loc, "normal", dest_override=dest_override):
                    rospy.logwarn_throttle(5.0, f"{role}: path extension failed; forcing fresh plan")
                    if self._plan_for_role(vehicle, role, front_loc, "normal", dest_override=dest_override):
                        pass
>>>>>>> f0f9cf03

    def _extend_path(self, vehicle, role: str, front_loc: carla.Location, category: str, dest_override: Optional[carla.Location] = None) -> bool:
        current = self._active_paths.get(role)
        if not current or len(current) < 2:
            rospy.logwarn_throttle(5.0, f"{role}: no active path to extend; full replan")
<<<<<<< HEAD
            return False
        
=======
            return self._plan_for_role(vehicle, role, front_loc, category, dest_override=dest_override)
>>>>>>> f0f9cf03
        s_profile = self._active_path_s.get(role)
        suffix = current
        
        # 머랑 머가 겹치는 지??
        if s_profile and len(s_profile) == len(current):
            # 현재 위치 기준으로 겹치는 부분 제거?
            progress = self._project_progress_on_path(current, s_profile, front_loc.x, front_loc.y)
            if progress is not None:
                overlap_target = max(0.0, progress - float(self.path_extension_overlap_m))
                start_idx = 0
                for i, s in enumerate(s_profile):
                    if s >= overlap_target:
                        start_idx = i
                        break
                suffix = current[start_idx:]
<<<<<<< HEAD

        if len(suffix) < 2:
            rospy.logwarn_throttle(5.0, f"{role}: prefix too short during extension; replanning")
            return self._plan_for_role(vehicle, role, "normal", front_loc)
            
        for attempt in range(max(1, int(self.max_extend_attempts))):
            remaining = self._remaining_path_distance(role, front_loc)
            if remaining is not None:
                rospy.loginfo(f"{role}: extending path (remaining {remaining:.1f} m, overlap {self.path_extension_overlap_m} m, attempt {attempt + 1})")
            
            if self._plan_for_role(vehicle, role, "normal", front_loc, prefix_points=suffix[:]):
=======
        attempts = 0
        while attempts < max(1, int(self.max_extend_attempts)):
            prefix_copy = list(suffix)
            if len(prefix_copy) < 2:
                rospy.logwarn_throttle(5.0, f"{role}: prefix too short during extension; replanning")
                return self._plan_for_role(vehicle, role, front_loc, category)
            remaining = self._remaining_path_distance(role, front_loc)
            if remaining is not None:
                rospy.loginfo(f"{role}: extending path (remaining {remaining:.1f} m, overlap {self.path_extension_overlap_m} m, attempt {attempts + 1})")
            if self._plan_for_role(vehicle, role, front_loc, category, prefix_points=prefix_copy):
>>>>>>> f0f9cf03
                return True
            
            rospy.logwarn_throttle(5.0, f"{role}: path extension attempt {attempt} failed; retrying")
        
        rospy.logwarn_throttle(5.0, f"{role}: all extension attempts failed; falling back to fresh plan")
<<<<<<< HEAD
        return self._plan_for_role(vehicle, role, "normal", front_loc)
=======
        return self._plan_for_role(vehicle, role, front_loc, category)
>>>>>>> f0f9cf03

    def _get_ego_vehicles(self) -> List[carla.Actor]:
        actors = self.world.get_actors().filter("vehicle.*")
        vehicles: List[carla.Actor] = []
        for actor in actors:
            role = actor.attributes.get("role_name", "")
            if role.startswith("ego_vehicle_"):
                vehicles.append(actor)
        vehicles.sort(key=lambda v: v.attributes.get("role_name", ""))
        return vehicles

    def _uplink_cb(self, msg: "Uplink") -> None:
        try:
            self._voltage[int(msg.vehicle_id)] = float(msg.voltage)
        except Exception:
            pass

    def _is_low_voltage(self, role: str) -> bool:
        try:
            vid = int(role.split("_")[-1])
            v = self._voltage.get(vid, float("inf"))
            return v <= float(self.low_voltage_threshold)
        except Exception:
            return False

    def _vehicle_front(self, vehicle: carla.Actor) -> carla.Location:
        tf = vehicle.get_transform()
        yaw_rad = math.radians(tf.rotation.yaw)
        forward_x = math.cos(yaw_rad)
        forward_y = math.sin(yaw_rad)
        offset = max(0.5, float(self.start_offset_m))
        bb = getattr(vehicle, "bounding_box", None)
        if bb is not None and getattr(bb, "extent", None) is not None:
            offset = bb.extent.x + 0.3
        return carla.Location(
            x=tf.location.x + forward_x * offset,
            y=tf.location.y + forward_y * offset,
            z=tf.location.z
        )

    def _choose_destination(self, start: carla.Location, max_trials: int = 80) -> Optional[carla.Location]:
        for _ in range(max_trials):
            cand = random.choice(self.spawn_points).location
            dist = math.hypot(cand.x - start.x, cand.y - start.y)
            if self.min_destination_distance <= dist <= self.max_destination_distance:
                return cand
        return None

    def _trace_route(self, start: carla.Location, dest: carla.Location):
        """
        경로 탐색 - (route, node_list) 반환
        
        Returns:
            (route, node_list) 또는 (None, None)
        """
        try:
            # trace_route_with_nodes가 있으면 사용 (정확한 엣지 추출 가능)
            if hasattr(self.route_planner, 'trace_route_with_nodes'):
                return self.route_planner.trace_route_with_nodes(start, dest)
            # fallback: 기존 방식
            route = self.route_planner.trace_route(start, dest)
            return route, None
        except Exception as exc:
            rospy.logwarn(f"trace_route failed: {exc}")
            return None, None

    def _route_to_points(self, route) -> List[Tuple[float, float]]:
        points: List[Tuple[float, float]] = []
        if not route:
            return points
        
        last_x, last_y = None, None
        for wp, _ in route:
            loc = wp.transform.location
            x, y = float(loc.x), float(loc.y)
            if last_x is None:
                points.append((x, y))
                last_x, last_y = x, y
                continue
        
            dx, dy = x - last_x, y - last_y
            # Thin only when spacing exceeds configured threshold
            if dx * dx + dy * dy >= float(self.path_thin_min_m) * float(self.path_thin_min_m):
                points.append((x, y))
                last_x, last_y = x, y
        
        return points

    def _straight_line_points(self, start_loc: carla.Location, dest_loc: carla.Location, spacing: float = 1.0) -> List[Tuple[float, float]]:
        points: List[Tuple[float, float]] = []
        dx = float(dest_loc.x) - float(start_loc.x)
        dy = float(dest_loc.y) - float(start_loc.y)
        dist = math.hypot(dx, dy)
        if dist < 1e-3:
            return [(float(start_loc.x), float(start_loc.y)), (float(dest_loc.x), float(dest_loc.y))]
        steps = max(1, int(dist / max(0.1, spacing)))
        for i in range(steps + 1):
            t = float(i) / float(steps)
            x = float(start_loc.x) + dx * t
            y = float(start_loc.y) + dy * t
            points.append((x, y))
        return points

    def _ensure_path_starts_at_vehicle(self, path_points: List[Tuple[float, float]], front_xy: Tuple[float, float]):
        if not path_points:
            return []
        gap = math.hypot(front_xy[0] - path_points[0][0], front_xy[1] - path_points[0][1])
        max_gap = max(0.0, float(self.start_join_max_gap_m))
        if gap < 0.1:
            path_points[0] = front_xy
            return path_points
        if gap > max_gap:
            # Insert an intermediate point along heading direction before original path
            first_x, first_y = path_points[0]
            vec_x = first_x - front_xy[0]
            vec_y = first_y - front_xy[1]
            dist = math.hypot(vec_x, vec_y)
            if dist > 1e-3:
                span = min(dist, float(self.heading_align_lookahead_m))
                yaw = math.atan2(vec_y, vec_x)
                mid = (front_xy[0] + math.cos(yaw) * span, front_xy[1] + math.sin(yaw) * span)
                return [front_xy, mid] + path_points
        return [front_xy] + path_points

    def _snap_points_to_lane(self, points: List[Tuple[float, float]]):
        snapped: List[Tuple[float, float]] = []
        for x, y in points:
            loc = carla.Location(x=x, y=y, z=0.0)
            try:
                wp = self.carla_map.get_waypoint(loc, project_to_road=True, lane_type=carla.LaneType.Driving)
            except Exception:
                wp = None
            if wp is not None:
                lane_loc = wp.transform.location
                snapped.append((lane_loc.x, lane_loc.y))
            else:
                snapped.append((x, y))
        return snapped

    def _compute_path_profile(self, points: List[Tuple[float, float]]):
        if len(points) < 2:
            return [], 0.0
        
        cumulative = [0.0]
        total = 0.0
        for i in range(1, len(points)):
            step = math.hypot(points[i][0] - points[i - 1][0], points[i][1] - points[i - 1][1])
            total += step
            cumulative.append(total)
        return cumulative, total

    def _project_progress_on_path(self, points: List[Tuple[float, float]], s_profile: List[float], px: float, py: float):
        if len(points) < 2: return None
        
        if not s_profile or len(s_profile) != len(points):
            s_profile, _ = self._compute_path_profile(points)
            if not s_profile or len(s_profile) != len(points):
                return None
        
        best_dist_sq = float("inf")
        best_index = None
        best_t = 0.0
        
        for idx in range(len(points) - 1):
            x1, y1 = points[idx]
            x2, y2 = points[idx + 1]
            dx = x2 - x1
            dy = y2 - y1
            seg_len_sq = dx * dx + dy * dy
        
            if seg_len_sq < 1e-6:
                continue
        
            t = ((px - x1) * dx + (py - y1) * dy) / seg_len_sq
            t = max(0.0, min(1.0, t))
            proj_x = x1 + dx * t
            proj_y = y1 + dy * t
            dist_sq = (proj_x - px) ** 2 + (proj_y - py) ** 2
        
            if dist_sq < best_dist_sq:
                best_dist_sq = dist_sq
                best_index = idx
                best_t = t
        
        if best_index is None:
            rospy.logwarn_throttle(2.0, "SimpleMultiAgentPlanner: unable to project progress (disjoint path)")
            return None
        
        seg_length = math.hypot(points[best_index + 1][0] - points[best_index][0], points[best_index + 1][1] - points[best_index][1])
        s_now = s_profile[best_index] + best_t * seg_length * int(seg_length >= 1e-6)
        return s_now

    def _remaining_path_distance(self, role: str, front_loc: carla.Location):
        points = self._active_paths.get(role)
        if not points or len(points) < 2:
            return None
        s_profile = self._active_path_s.get(role) or []
        progress = self._project_progress_on_path(points, s_profile, front_loc.x, front_loc.y)
        if progress is None:
            rospy.logwarn_throttle(2.0, f"{role}: progress projection failed; forcing replan fallback")
            return None
        path_len = self._active_path_len.get(role, 0.0)
        remaining = path_len - progress
        if remaining < 0.0:
            remaining = 0.0
        return remaining

    def _store_active_path(self, role: str, points: List[Tuple[float, float]]):
        if len(points) < 2:
            self._active_paths.pop(role, None)
            self._active_path_s.pop(role, None)
            self._active_path_len.pop(role, None)
            return
        
        s_profile, total_len = self._compute_path_profile(points)
        self._active_paths[role] = points
        self._active_path_s[role] = s_profile
        self._active_path_len[role] = total_len

<<<<<<< HEAD
    def _publish_path(self, points: List[Tuple[float, float]], role: str, category: str, s_starts: List[float] = [], s_ends: List[float] = []) -> None:
=======
    def _publish_path(self, points: List[Tuple[float, float]], role: str, category: str) -> None:
>>>>>>> f0f9cf03
        if role not in self.path_publishers:
            return

        msg = Path()
        msg.header = Header(frame_id="map", stamp=rospy.Time.now())
        for x, y in points:
            p = PoseStamped()
            p.header = msg.header
            p.pose.position.x = x
            p.pose.position.y = y
            p.pose.position.z = 0.0
            msg.poses.append(p)
<<<<<<< HEAD
            
=======

>>>>>>> f0f9cf03
        self.path_publishers[role].publish(msg)
        
        meta = PathMeta()
        meta.header = msg.header
        meta.resolution.data = 0.1
        meta.category.data = category
        meta.s_starts.data = s_starts
        meta.s_ends.data = s_ends

        self.path_meta_publishers[role].publish(meta)

        if category != "stop":
            meta = PathMeta()
            meta.header = msg.header
            meta.resolution.data = 0.1
            meta.category.data = category
            meta.s_starts.data = []
            meta.s_ends.data = []

        self.path_meta_publishers[role].publish(meta)

    def _plan_once(self) -> None:
        vehicles = self._get_ego_vehicles()
        if not vehicles:
            rospy.loginfo_throttle(5.0, "No ego vehicles found")
            return
        for index, vehicle in enumerate(vehicles[: self.num_vehicles]):
            role = self._role_name(index)
            front_loc = self._vehicle_front(vehicle)
<<<<<<< HEAD
            self._plan_for_role(vehicle, role, "normal", front_loc)
    
    # 안녕 강욱아 나는 성진이야 지금은 1227 1022이고 암튼 그래 먼가 마니 만들엇네
    def _plan_for_role(self, 
        vehicle, role: str, category: str, 
        front_loc: carla.Location, prefix_points: Optional[List[Tuple[float, float]]] = None, 
        dest_override: Optional[carla.Location] = None, force_direct: bool = False) -> bool:
=======
            self._plan_for_role(vehicle, role, front_loc, "normal")

    def _plan_for_role(self, vehicle, role: str, front_loc: carla.Location, category: str, prefix_points: Optional[List[Tuple[float, float]]] = None, dest_override: Optional[carla.Location] = None, force_direct: bool = False) -> bool:
>>>>>>> f0f9cf03
        # Sample (or resample) destination and publish a fresh path
        dest_loc = dest_override if dest_override is not None else self._choose_destination(front_loc)
        if dest_loc is None:
            rospy.logwarn_throttle(5.0, f"{role}: destination not found within distance bounds")
            return False
        
        # Detect off-road override target (e.g., parking off the lane)
        offroad_override = False
        if dest_override is not None:
            try:
                wp_test = self.carla_map.get_waypoint(dest_loc, project_to_road=False)
                if wp_test is None:
                    offroad_override = True
                    
            except Exception:
                offroad_override = True
        
        tf = vehicle.get_transform()
        start_loc, start_heading = None, math.radians(tf.rotation.yaw)
        if prefix_points is not None and len(prefix_points) >= 2:
            dx = prefix_points[-1][0] - prefix_points[-2][0]
            dy = prefix_points[-1][1] - prefix_points[-2][1]
            if dx * dx + dy * dy > 1e-3:
                start_heading = math.atan2(dy, dx)
        
        if prefix_points is not None and len(prefix_points) >= 1:
            last = prefix_points[-1]
            start_loc = carla.Location(x=last[0], y=last[1], z=front_loc.z)
        
        if start_loc is None:
            start_loc = carla.Location(x=front_loc.x + math.cos(start_heading) * float(self.heading_align_lookahead_m),
                                       y=front_loc.y + math.sin(start_heading) * float(self.heading_align_lookahead_m),
                                       z=front_loc.z)
        
        start_loc.z = front_loc.z
        route, node_list = None, None
        max_attempts = 5
        if not force_direct:
            for _ in range(max_attempts):
                route, node_list = self._trace_route(start_loc, dest_loc)
                if route and len(route) >= 2:
                    break

                dest_loc = self._choose_destination(front_loc)
                if dest_loc is None:
                    route, node_list = None, None
                    break
        
        # 1. 새 경로 생성
        new_points: List[Tuple[float, float]] = []
        if not force_direct and route and len(route) >= 2:
            new_points = self._route_to_points(route)
            # prefix 경로에 대해서도 node_list를 만들어야 함!!
            self._obstacle_planner.update_vehicle_edges_from_nodes(role, node_list)

        else:
            new_points = self._straight_line_points(start_loc, dest_loc, spacing=max(0.5, float(self.path_thin_min_m)))
            rospy.logwarn_throttle(2.0, f"{role}: using direct line to dest ({dest_loc.x:.2f},{dest_loc.y:.2f}) (force_direct={force_direct}, route_ok={route is not None and len(route)>=2})")
        
        # 2. prefix 경로와 연결 
        if prefix_points is not None and len(prefix_points) >= 1:
            points = prefix_points[:-1] + new_points
        
        else:
            points = self._ensure_path_starts_at_vehicle(new_points, (front_loc.x, front_loc.y))

        # 3. waypoint 에 fit하게 snap
        obstacles_on_path = self._obstacle_planner._find_obstacle_on_path(points, is_frenet=False)
        dont_snap = offroad_override or force_direct or len(obstacles_on_path) > 0 
        if dont_snap:
            rospy.logwarn_throttle(2.0, f"{role}: off-road/direct destination; path not snapped to lane (dest=({dest_loc.x:.2f},{dest_loc.y:.2f}))")

        else:
            points = self._snap_points_to_lane(points)

        if len(points) < 2:
            rospy.logwarn_throttle(5.0, f"{role}: insufficient path points")
            return False
        
        points = self._unique_points(points)

        s_starts, s_ends = [], []
        original_points = list(points)
        if self._obstacle_planner is not None and not offroad_override and not force_direct:
            rospy.logwarn(f"{role}: obstacles on path: {obstacles_on_path}")
            if len(obstacles_on_path) > 0:
                points, stop_poses, s_starts, s_ends = self._obstacle_planner.apply_avoidance_to_path(role, points, obstacles_on_path)
                self._original_paths[role] = original_points
        
        rospy.logdebug(f"{role}: publishing path with {len(points)} points (prefix={'yes' if prefix_points else 'no'})")
<<<<<<< HEAD

        self._publish_path(points, role, category, s_starts, s_ends)
=======
        if offroad_override or force_direct:
            rospy.logwarn_throttle(2.0, f"{role}: off-road/direct destination; path not snapped to lane (dest=({dest_loc.x:.2f},{dest_loc.y:.2f}))")
        self._publish_path(points, role, category)
>>>>>>> f0f9cf03
        self._store_active_path(role, points)
        self._current_dest[role] = dest_loc
        return True

    def _unique_points(self, points):
        points = np.array(points)
        dist = np.linalg.norm(np.diff(points, axis=0), axis=1)
        points = points[np.append([True], dist > 1e-6), :].tolist()
        
        return points

    def _override_goal_cb(self, msg: PoseStamped, role: str) -> None:
        try:
            loc = carla.Location(
                x=float(msg.pose.position.x),
                y=float(msg.pose.position.y),
                z=float(msg.pose.position.z),
            )
            self._override_goal[role] = loc
            self._override_active[role] = True
            rospy.loginfo(f"{role}: override goal set to ({loc.x:.2f},{loc.y:.2f})")

        except Exception as exc:
            rospy.logwarn_throttle(2.0, f"{role}: failed to set override goal: {exc}")

# 안녕 강욱아 나는 성진이야 지금은 1227 1230이고 암튼 그래 리뷰를 하진 못했어 그냥 여기까지왔어
# 안녕 강욱햄 나는 연지야 지금은 1227이고 암튼 그래 나는 박교수님 뵙고 올게   
# 안녕 강욱아 나는 문영이야 지금은 화성시 금성분 지구시야 암튼 그래 나는 잠을 자고 올게
# 안녕 강욱아 나는 수성이야 지금은 목성달 토성일 수성시 화성분이야. 암튼 그래 나는 우주에 다녀올게
# 안녕 강욱아 나는 동의야 지금은 동동시 동동분 동동초야. 암튼ㅁ 그래 나는 결혼하고 올게 

if __name__ == "__main__":
    try:
        SimpleMultiAgentPlanner()
        rospy.spin()
    except Exception as e:
        rospy.logfatal(f"SimpleMultiAgentPlanner crashed: {e}")
        raise<|MERGE_RESOLUTION|>--- conflicted
+++ resolved
@@ -6,12 +6,8 @@
 from typing import Dict, List, Optional, Tuple
 
 import rospy
-<<<<<<< HEAD
-from geometry_msgs.msg import PoseStamped, PoseArray
-=======
 from capstone_msgs.msg import PathMeta  # type: ignore
 from geometry_msgs.msg import PoseStamped
->>>>>>> f0f9cf03
 from nav_msgs.msg import Path
 from capstone_msgs.msg import PathMeta
 from std_msgs.msg import Header, Float32, String
@@ -148,22 +144,10 @@
         # Publishers
         self.path_publishers: Dict[str, rospy.Publisher] = {}
         self.path_meta_publishers: Dict[str, rospy.Publisher] = {}
-<<<<<<< HEAD
-        self._obstacle_stop_pubs: Dict[str, rospy.Publisher] = {}  # 장애물 정지용
-=======
->>>>>>> f0f9cf03
         for index in range(self.num_vehicles):
             role = self._role_name(index)
             topic = f"/global_path_{role}"
             self.path_publishers[role] = rospy.Publisher(topic, Path, queue_size=1, latch=True)
-<<<<<<< HEAD
-            meta_topic = f"/global_path_meta_{role}"
-            self.path_meta_publishers[role] = rospy.Publisher(meta_topic, PathMeta, queue_size=1, latch=True)
-            # 장애물 정지 arc-length 퍼블리셔
-            stop_topic = f"/obstacle_stop_{role}"
-            self._obstacle_stop_pubs[role] = rospy.Publisher(stop_topic, Float32, queue_size=1, latch=True)
-             
-=======
             
             meta_topic = f"/global_path_meta_{role}"
             self.path_meta_publishers[role] = rospy.Publisher(meta_topic, PathMeta, queue_size=1, latch=True)
@@ -174,7 +158,6 @@
         self._active_path_s: Dict[str, List[float]] = {}
         self._active_path_len: Dict[str, float] = {}
         self._voltage: Dict[int, float] = {}
->>>>>>> f0f9cf03
         # Low-voltage 단계 관리: idle -> to_buffer(low_voltage_dest) -> to_parking(parking_dest) -> parked
         self._lv_stage: Dict[str, str] = {self._role_name(i): "idle" for i in range(self.num_vehicles)}
         # 수동 목적지 오버라이드 (PoseStamped에서 받음)
@@ -315,7 +298,6 @@
             role = self._role_name(index)
             
             front_loc = self._vehicle_front(vehicle)
-<<<<<<< HEAD
             dest_override = None
             active_path = self._active_paths.get(role)
             
@@ -368,12 +350,12 @@
                             # 현재 경로가 사용자의 임의 목적지와 먼 경우에만 재계획하기
                             if math.hypot(current_path[-1][0] - dest_override.x, current_path[-1][1] - dest_override.y) > self.start_join_max_gap_m:
                                 prefix = current_path[:-1] if len(current_path) > 1 else current_path
-                                if not self._plan_for_role(vehicle, role, category, front_loc, prefix_points=prefix, dest_override=dest_override, force_direct=False):
+                                if not self._plan_for_role(vehicle, role, front_loc, category, prefix_points=prefix, dest_override=dest_override, force_direct=False):
                                     rospy.logwarn_throttle(5.0, f"{role}: failed to append override path")
                         
                         else:
                             # 경로가 없으면 현재 위치 기준으로 계획
-                            if not self._plan_for_role(vehicle, role, category, front_loc, dest_override=dest_override, force_direct=False):
+                            if not self._plan_for_role(vehicle, role, front_loc, category, dest_override=dest_override, force_direct=False):
                                 rospy.logwarn_throttle(5.0, f"{role}: failed to plan override path")
 
                 # 도착해서 대기 중인 경우
@@ -381,53 +363,6 @@
                     if rospy.Time.now().to_sec() >= self._override_hold_until[role]:
                         self._override_hold_until[role] = 0.0
                         self._override_active[role] = False
-=======
-            # hold 중이면 스킵 (정지 유지)
-            hold_until = self._override_hold_until.get(role, 0.0)
-            if hold_until > 0.0:
-                if rospy.Time.now().to_sec() < hold_until:
-                    continue
-                else:
-                    self._override_hold_until[role] = 0.0
-                    # hold 종료 후 기존 path 제거 → 재계획 유도
-                    self._active_paths.pop(role, None)
-                    self._active_path_s.pop(role, None)
-                    self._active_path_len.pop(role, None)
-            # override goal가 있고 도착했다면 해제
-            if self._override_goal.get(role) is not None:
-                if front_loc.distance(self._override_goal[role]) <= max(0.5, float(self.override_clear_radius)):
-                    self._override_goal[role] = None
-                    self._override_active[role] = False
-                    hold_t = rospy.Time.now().to_sec() + max(0.0, float(self.override_hold_sec))
-                    self._override_hold_until[role] = hold_t
-                    # 정지용 path 퍼블리시(1포인트만 넣어 컨트롤러 속도 0 유도)
-                    stop_pts = [(front_loc.x, front_loc.y)]
-                    self._publish_path(stop_pts, role, "stop")
-                    self._store_active_path(role, stop_pts)
-                    rospy.loginfo(f"{role}: override goal reached -> hold for {self.override_hold_sec:.1f}s")
-                    continue
-            dest_override = None
-            if self._override_active.get(role, False) and self._override_goal.get(role) is not None:
-                dest_override = self._override_goal[role]
-            # override가 활성인 동안에는 일반/저전압 재계획을 막고, 오버라이드 경로만 유지
-            if dest_override is not None:
-                current_path = self._active_paths.get(role)
-                # 이미 목적지가 path 끝에 충분히 가까우면 재계획하지 않음
-                if current_path and len(current_path) >= 2:
-                    last = current_path[-1]
-                    if math.hypot(last[0] - dest_override.x, last[1] - dest_override.y) <= max(1.0, self.start_join_max_gap_m):
-                        continue
-                    # 끝점이 멀면, 기존 경로의 마지막 점을 제외한 prefix로 한번만 append
-                    prefix = current_path[:-1] if len(current_path) > 1 else current_path
-                    if not self._plan_for_role(vehicle, role, front_loc, "llm", prefix_points=prefix, dest_override=dest_override, force_direct=False):
-                        rospy.logwarn_throttle(5.0, f"{role}: failed to append override path")
-                    continue
-                else:
-                    # 경로가 없으면 현재 위치 기준으로 계획
-                    if not self._plan_for_role(vehicle, role, front_loc, "llm", dest_override=dest_override, force_direct=False):
-                        rospy.logwarn_throttle(5.0, f"{role}: failed to plan override path")
-                    continue
->>>>>>> f0f9cf03
 
             # override가 없을 때만 저전압/일반 로직 수행
             elif self._is_low_voltage(role):
@@ -442,11 +377,7 @@
                 # 1) idle -> buffer dest (low_voltage_dest)
                 if stage == "idle":
                     dest_override = carla.Location(x=float(self.low_voltage_dest_x), y=float(self.low_voltage_dest_y), z=front_loc.z)
-<<<<<<< HEAD
-                    if self._plan_for_role(vehicle, role, category, front_loc, dest_override=dest_override, force_direct=False):
-=======
-                    if self._plan_for_role(vehicle, role, front_loc, "battery", dest_override=dest_override, force_direct=False):
->>>>>>> f0f9cf03
+                    if self._plan_for_role(vehicle, role, front_loc, category, dest_override=dest_override, force_direct=False):
                         rospy.loginfo(f"{role}: LOW-V start -> buffer ({self.low_voltage_dest_x:.2f},{self.low_voltage_dest_y:.2f})")
                         self._lv_stage[role] = "to_buffer"
                     else:
@@ -459,18 +390,11 @@
                     trigger_dist = max(0.0, float(self.parking_trigger_distance_m))
                     if remaining is None:
                         dest_override = carla.Location(x=float(self.low_voltage_dest_x), y=float(self.low_voltage_dest_y), z=front_loc.z)
-<<<<<<< HEAD
-                        self._plan_for_role(vehicle, role, category, front_loc, dest_override=dest_override, force_direct=False)
+                        self._plan_for_role(vehicle, role, front_loc, category, dest_override=dest_override, force_direct=False)
                 
                     elif remaining <= trigger_dist or dist_buffer <= trigger_dist:
                         dest_override = carla.Location(x=float(self.parking_dest_x), y=float(self.parking_dest_y), z=front_loc.z)
-                        if self._plan_for_role(vehicle, role, category, front_loc, dest_override=dest_override, force_direct=True):
-=======
-                        self._plan_for_role(vehicle, role, front_loc, "battery", dest_override=dest_override, force_direct=False)
-                    elif remaining <= trigger_dist or dist_buffer <= trigger_dist:
-                        dest_override = carla.Location(x=float(self.parking_dest_x), y=float(self.parking_dest_y), z=front_loc.z)
-                        if self._plan_for_role(vehicle, role, front_loc, "battery", dest_override=dest_override, force_direct=True):
->>>>>>> f0f9cf03
+                        if self._plan_for_role(vehicle, role, front_loc, category, dest_override=dest_override, force_direct=True):
                             rospy.loginfo(f"{role}: LOW-V buffer reached (remaining {remaining:.1f} m, dist {dist_buffer:.1f} m) -> parking ({self.parking_dest_x:.2f},{self.parking_dest_y:.2f})")
                             self._lv_stage[role] = "to_parking"
                         else:
@@ -481,18 +405,13 @@
                     remaining = self._remaining_path_distance(role, front_loc)
                     if remaining is None:
                         dest_override = carla.Location(x=float(self.parking_dest_x), y=float(self.parking_dest_y), z=front_loc.z)
-<<<<<<< HEAD
-                        self._plan_for_role(vehicle, role, category, front_loc, dest_override=dest_override, force_direct=True)
+                        self._plan_for_role(vehicle, role, front_loc, category, dest_override=dest_override, force_direct=True)
                     
-=======
-                        self._plan_for_role(vehicle, role, front_loc, "battery", dest_override=dest_override, force_direct=True)
->>>>>>> f0f9cf03
                     elif remaining <= 1.0 or dist_parking <= 1.5:
                         rospy.loginfo(f"{role}: LOW-V parking reached (remaining {remaining:.1f} m, dist {dist_parking:.1f} m) -> parked")
                         self._lv_stage[role] = "parked"
                     
                 # 4) parked: 더 이상 계획 안 함
-<<<<<<< HEAD
                 elif stage == "parked":
                     pass
             
@@ -507,47 +426,22 @@
 
                 # (현재 Path가 없거나 매우 짧음) 이거나 (남은 거리 계산 불가) -> 전체 재계획
                 if fail_inital_path or fail_remaining_none:
-                    if not self._plan_for_role(vehicle, role, category, front_loc):
+                    if not self._plan_for_role(vehicle, role, front_loc, category):
                         msg = "failed to plan initial path" if fail_inital_path else "failed to replan after progress loss"
                         rospy.logwarn_throttle(5.0, f"{role}: {msg}")
                 
                 # 남은 거리가 소프트 임계값 이하 -> 경로 연장 시도
                 elif remaining <= max(0.0, float(self.replan_soft_distance_m)):
                     rospy.loginfo(f"{role}: remaining {remaining:.1f} m <= soft {self.replan_soft_distance_m:.1f} m -> path extension")
-                    if not self._extend_path(vehicle, role, front_loc):
+                    if not self._extend_path(vehicle, role, front_loc, category):
                         rospy.logwarn_throttle(5.0, f"{role}: path extension failed; forcing fresh plan")
-                        self._plan_for_role(vehicle, role, category, front_loc)
-=======
-                if stage == "parked":
-                    continue
-            current_path = self._active_paths.get(role)
-            if not current_path or len(current_path) < 2:
-                if not self._plan_for_role(vehicle, role, front_loc, "normal", dest_override=dest_override):
-                    rospy.logwarn_throttle(5.0, f"{role}: failed to plan initial path")
-                continue
-            remaining = self._remaining_path_distance(role, front_loc)
-            if remaining is None:
-                if not self._plan_for_role(vehicle, role, front_loc, "normal", dest_override=dest_override):
-                    rospy.logwarn_throttle(5.0, f"{role}: failed to replan after progress loss")
-                continue
-            if remaining <= max(0.0, float(self.replan_soft_distance_m)):
-                rospy.loginfo(f"{role}: remaining {remaining:.1f} m <= soft {self.replan_soft_distance_m:.1f} m -> path extension")
-                if not self._extend_path(vehicle, role, front_loc, "normal", dest_override=dest_override):
-                    rospy.logwarn_throttle(5.0, f"{role}: path extension failed; forcing fresh plan")
-                    if self._plan_for_role(vehicle, role, front_loc, "normal", dest_override=dest_override):
-                        pass
->>>>>>> f0f9cf03
+                        self._plan_for_role(vehicle, role, front_loc, category)
 
     def _extend_path(self, vehicle, role: str, front_loc: carla.Location, category: str, dest_override: Optional[carla.Location] = None) -> bool:
         current = self._active_paths.get(role)
         if not current or len(current) < 2:
             rospy.logwarn_throttle(5.0, f"{role}: no active path to extend; full replan")
-<<<<<<< HEAD
-            return False
-        
-=======
             return self._plan_for_role(vehicle, role, front_loc, category, dest_override=dest_override)
->>>>>>> f0f9cf03
         s_profile = self._active_path_s.get(role)
         suffix = current
         
@@ -563,40 +457,25 @@
                         start_idx = i
                         break
                 suffix = current[start_idx:]
-<<<<<<< HEAD
-
-        if len(suffix) < 2:
-            rospy.logwarn_throttle(5.0, f"{role}: prefix too short during extension; replanning")
-            return self._plan_for_role(vehicle, role, "normal", front_loc)
-            
-        for attempt in range(max(1, int(self.max_extend_attempts))):
-            remaining = self._remaining_path_distance(role, front_loc)
-            if remaining is not None:
-                rospy.loginfo(f"{role}: extending path (remaining {remaining:.1f} m, overlap {self.path_extension_overlap_m} m, attempt {attempt + 1})")
-            
-            if self._plan_for_role(vehicle, role, "normal", front_loc, prefix_points=suffix[:]):
-=======
         attempts = 0
         while attempts < max(1, int(self.max_extend_attempts)):
             prefix_copy = list(suffix)
             if len(prefix_copy) < 2:
                 rospy.logwarn_throttle(5.0, f"{role}: prefix too short during extension; replanning")
                 return self._plan_for_role(vehicle, role, front_loc, category)
+            
             remaining = self._remaining_path_distance(role, front_loc)
             if remaining is not None:
                 rospy.loginfo(f"{role}: extending path (remaining {remaining:.1f} m, overlap {self.path_extension_overlap_m} m, attempt {attempts + 1})")
+            
             if self._plan_for_role(vehicle, role, front_loc, category, prefix_points=prefix_copy):
->>>>>>> f0f9cf03
                 return True
             
-            rospy.logwarn_throttle(5.0, f"{role}: path extension attempt {attempt} failed; retrying")
-        
+            rospy.logwarn_throttle(5.0, f"{role}: path extension attempt {attempts} failed; retrying")
+            attempts += 1
+
         rospy.logwarn_throttle(5.0, f"{role}: all extension attempts failed; falling back to fresh plan")
-<<<<<<< HEAD
-        return self._plan_for_role(vehicle, role, "normal", front_loc)
-=======
         return self._plan_for_role(vehicle, role, front_loc, category)
->>>>>>> f0f9cf03
 
     def _get_ego_vehicles(self) -> List[carla.Actor]:
         actors = self.world.get_actors().filter("vehicle.*")
@@ -816,11 +695,7 @@
         self._active_path_s[role] = s_profile
         self._active_path_len[role] = total_len
 
-<<<<<<< HEAD
     def _publish_path(self, points: List[Tuple[float, float]], role: str, category: str, s_starts: List[float] = [], s_ends: List[float] = []) -> None:
-=======
-    def _publish_path(self, points: List[Tuple[float, float]], role: str, category: str) -> None:
->>>>>>> f0f9cf03
         if role not in self.path_publishers:
             return
 
@@ -833,22 +708,9 @@
             p.pose.position.y = y
             p.pose.position.z = 0.0
             msg.poses.append(p)
-<<<<<<< HEAD
-            
-=======
-
->>>>>>> f0f9cf03
+
         self.path_publishers[role].publish(msg)
         
-        meta = PathMeta()
-        meta.header = msg.header
-        meta.resolution.data = 0.1
-        meta.category.data = category
-        meta.s_starts.data = s_starts
-        meta.s_ends.data = s_ends
-
-        self.path_meta_publishers[role].publish(meta)
-
         if category != "stop":
             meta = PathMeta()
             meta.header = msg.header
@@ -857,7 +719,7 @@
             meta.s_starts.data = []
             meta.s_ends.data = []
 
-        self.path_meta_publishers[role].publish(meta)
+            self.path_meta_publishers[role].publish(meta)
 
     def _plan_once(self) -> None:
         vehicles = self._get_ego_vehicles()
@@ -867,19 +729,13 @@
         for index, vehicle in enumerate(vehicles[: self.num_vehicles]):
             role = self._role_name(index)
             front_loc = self._vehicle_front(vehicle)
-<<<<<<< HEAD
-            self._plan_for_role(vehicle, role, "normal", front_loc)
+            self._plan_for_role(vehicle, role, front_loc, "normal")
     
     # 안녕 강욱아 나는 성진이야 지금은 1227 1022이고 암튼 그래 먼가 마니 만들엇네
     def _plan_for_role(self, 
-        vehicle, role: str, category: str, 
-        front_loc: carla.Location, prefix_points: Optional[List[Tuple[float, float]]] = None, 
+        vehicle, role: str, front_loc: carla.Location, 
+        category: str, prefix_points: Optional[List[Tuple[float, float]]] = None, 
         dest_override: Optional[carla.Location] = None, force_direct: bool = False) -> bool:
-=======
-            self._plan_for_role(vehicle, role, front_loc, "normal")
-
-    def _plan_for_role(self, vehicle, role: str, front_loc: carla.Location, category: str, prefix_points: Optional[List[Tuple[float, float]]] = None, dest_override: Optional[carla.Location] = None, force_direct: bool = False) -> bool:
->>>>>>> f0f9cf03
         # Sample (or resample) destination and publish a fresh path
         dest_loc = dest_override if dest_override is not None else self._choose_destination(front_loc)
         if dest_loc is None:
@@ -970,14 +826,8 @@
                 self._original_paths[role] = original_points
         
         rospy.logdebug(f"{role}: publishing path with {len(points)} points (prefix={'yes' if prefix_points else 'no'})")
-<<<<<<< HEAD
 
         self._publish_path(points, role, category, s_starts, s_ends)
-=======
-        if offroad_override or force_direct:
-            rospy.logwarn_throttle(2.0, f"{role}: off-road/direct destination; path not snapped to lane (dest=({dest_loc.x:.2f},{dest_loc.y:.2f}))")
-        self._publish_path(points, role, category)
->>>>>>> f0f9cf03
         self._store_active_path(role, points)
         self._current_dest[role] = dest_loc
         return True
