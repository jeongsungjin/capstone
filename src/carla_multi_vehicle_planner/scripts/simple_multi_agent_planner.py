--- conflicted
+++ resolved
@@ -6,12 +6,7 @@
 import rospy
 from geometry_msgs.msg import PoseStamped, PoseArray
 from nav_msgs.msg import Path
-<<<<<<< HEAD
-from std_msgs.msg import Header, Float32
-=======
-from std_msgs.msg import Header
-from std_msgs.msg import String
->>>>>>> 379aac87
+from std_msgs.msg import Header, Float32, String
 
 try:
     from capstone_msgs.msg import Uplink  # type: ignore
@@ -161,7 +156,7 @@
         # Uplink subscriber
         if Uplink is not None:
             rospy.Subscriber("/imu_uplink", Uplink, self._uplink_cb, queue_size=10)
-        
+    
         # Vehicle edges tracking for overlap detection
         self._vehicle_route_edges: Dict[str, List[Tuple[int, int]]] = {}
 
@@ -314,13 +309,6 @@
                     rospy.loginfo(f"{role}: override goal reached -> hold for {self.override_hold_sec:.1f}s")
                     continue
             dest_override = None
-<<<<<<< HEAD
-
-            # 배터리가 모자란 상황인 경우
-            if self._is_low_voltage(role):
-                stage = self._lv_stage.get(role, "idle")
-
-=======
             if self._override_active.get(role, False) and self._override_goal.get(role) is not None:
                 dest_override = self._override_goal[role]
             # override가 활성인 동안에는 일반/저전압 재계획을 막고, 오버라이드 경로만 유지
@@ -343,10 +331,8 @@
                     continue
 
             # override가 없을 때만 저전압/일반 로직 수행
-            stage = self._lv_stage.get(role, "idle")
-            is_low = self._is_low_voltage(role)
-            if is_low:
->>>>>>> 379aac87
+            if self._is_low_voltage(role):
+                stage = self._lv_stage.get(role, "idle")
                 # Distance to buffer and parking targets (front of vehicle)
                 dist_buffer = math.hypot(front_loc.x - float(self.low_voltage_dest_x), front_loc.y - float(self.low_voltage_dest_y))
                 dist_parking = math.hypot(front_loc.x - float(self.parking_dest_x), front_loc.y - float(self.parking_dest_y))
