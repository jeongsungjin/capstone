--- conflicted
+++ resolved
@@ -95,18 +95,11 @@
         self.grid_drag_start_px: Tuple[int, int] = (0, 0)
         self.grid_origin_start: Tuple[float, float] = (self.grid_origin_x, self.grid_origin_y)
 
-<<<<<<< HEAD
         # Brush painting state
         self.painting = False
         self.brush_radius_px = int(rospy.get_param("~brush_radius_px", 20))
         # 현재 브러쉬로 그리고 있는 world 좌표 포인트들
         self.current_brush_points: List[Tuple[float, float]] = []
-=======
-        # Rectangle selection state (좌클릭 드래그로 직사각형 선택)
-        self.drawing_rect = False
-        self.rect_start_uv: Tuple[int, int] = (0, 0)
-        self.rect_end_uv: Tuple[int, int] = (0, 0)
->>>>>>> 1dc1b185
 
         # Collected regions
         # Each region: {id, points (world coords), center, offset_lateral_m, offset_x_m, offset_y_m}
