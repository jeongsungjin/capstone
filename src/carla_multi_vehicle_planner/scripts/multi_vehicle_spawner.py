--- conflicted
+++ resolved
@@ -38,7 +38,6 @@
     "vehicle.vehicle.blackxycar",   # ego_vehicle_6
 ]
 
-<<<<<<< HEAD
 DEFAULT_MODEL_MAP: List[str] = [
     "vehicle.vehicle.redxycar",   # ego_vehicle_1
     "vehicle.vehicle.purplexycar",     # ego_vehicle_2
@@ -48,8 +47,6 @@
     "vehicle.vehicle.yellowxycar",   # ego_vehicle_6
 ]
 
-=======
->>>>>>> 1dc1b185
 
 def euler_to_quaternion(roll, pitch, yaw):
     cy = math.cos(yaw * 0.5)
