--- conflicted
+++ resolved
@@ -53,11 +53,7 @@
             sampling_resolution: 경로 샘플링 해상도 (미터)
         """
         super().__init__(wmap, sampling_resolution)
-<<<<<<< HEAD
-        
-=======
         self._map = wmap  # carla.Map reference for custom path snapping/logging
->>>>>>> 34d87204
         self._blocked_nodes: Set[int] = set()
         self._blocked_edges: Set[Tuple[int, int]] = set()
         self._obstacle_locations: List[Tuple[float, float, float]] = []
@@ -72,8 +68,6 @@
         for u, v in self._custom_blocked_edge:
             self._graph.remove_edge(u, v)
 
-<<<<<<< HEAD
-=======
         ### 커스텀 Path 반영하기 ###
         try:
             map_name = getattr(self._map, "name", "unknown")
@@ -82,7 +76,6 @@
         rospy.loginfo(f"[GlobalPlanner] init: map={map_name}, sampling_res={sampling_resolution}")
         self._load_custom_edge_paths()
 
->>>>>>> 34d87204
         self.opposite_lane_edge: Dict[Tuple[int, int], Tuple[int, int]] = {
             (24, 23): (25, 26), (25, 26): (24, 23),
             (18, 21): (22, 6), (22, 6): (18, 21),
