#!/usr/bin/env python3

import math
import sys
import os
<<<<<<< HEAD
=======
import json
>>>>>>> ceca80b9
from typing import Dict, List, Tuple, Optional

import rospy

# Add planner scripts path for GlobalPlanner import
_script_dir = os.path.dirname(os.path.abspath(__file__))
_planner_scripts = os.path.join(_script_dir, '..', '..', 'carla_multi_vehicle_planner', 'scripts')
if _planner_scripts not in sys.path:
    sys.path.insert(0, _planner_scripts)

try:
    from global_planner import GlobalPlanner
except Exception as e:
    GlobalPlanner = None
    rospy.logwarn(f"Failed to import GlobalPlanner: {e}")
from ackermann_msgs.msg import AckermannDrive
from geometry_msgs.msg import PoseStamped
from nav_msgs.msg import Path, Odometry
from std_msgs.msg import Header, String
from std_msgs.msg import Bool
from capstone_msgs.msg import Uplink  # type: ignore

try:
    from carla_multi_vehicle_control.msg import TrafficLightPhase, TrafficApproach  # type: ignore
except Exception:
    TrafficLightPhase = None  # type: ignore
    TrafficApproach = None  # type: ignore

try:
    import carla  # type: ignore
except Exception as exc:
    carla = None
    rospy.logfatal(f"Failed to import CARLA: {exc}")


def quaternion_to_yaw(q) -> float:
    x, y, z, w = q.x, q.y, q.z, q.w
    return math.atan2(2.0 * (w * z + x * y), 1.0 - 2.0 * (y * y + z * z))


class SimpleMultiVehicleController:
    """
    최소 기능 컨트롤러:
    - /planned_path_{role} 구독, /carla/{role}/odometry 구독
    - Pure Pursuit으로 조향/속도 산출
    - CARLA VehicleControl 적용 + /carla/{role}/vehicle_control_cmd 퍼블리시
    - 안전/우선순위/플래툰/영역 게인/추가 오버라이드 기능 제거
    """

    def __init__(self) -> None:
        rospy.init_node("multi_vehicle_controller", anonymous=True)
        if carla is None:
            raise RuntimeError("CARLA Python API unavailable")

        self.num_vehicles = int(rospy.get_param("~num_vehicles", 5))
        self.emergency_stop_active = False
        self.lookahead_distance = float(rospy.get_param("~lookahead_distance", 3.0))
        # 조향/헤딩 오차 기반 lookahead 조정 (LPF만 적용)
        self.min_lookahead_m = float(rospy.get_param("~min_lookahead_m", 3.0))
        self.max_lookahead_m = float(rospy.get_param("~max_lookahead_m", 7.0))
        self.heading_ld_gain = float(rospy.get_param("~heading_ld_gain", 2.0))  # ld / (1 + gain * |heading_err|)
        self.heading_deadzone_rad = abs(float(rospy.get_param("~heading_deadzone_deg", 2.0))) * math.pi / 180.0
        self.heading_lpf_alpha = float(rospy.get_param("~heading_lpf_alpha", 0.3))  # 0~1, 0=hold, 1=no filter
        self.heading_lpf_alpha = max(0.0, min(1.0, self.heading_lpf_alpha))
        # 곡률 기반 LD 조절
        self.curv_ld_enable = bool(rospy.get_param("~curv_ld_enable", True))
        self.curv_ld_min = float(rospy.get_param("~curv_ld_min", 2.0))   # 최소 2m
        self.curv_ld_max = float(rospy.get_param("~curv_ld_max", 7.0))   # 직선에서 7m
        self.curv_ld_gain = float(rospy.get_param("~curv_ld_gain", 10.0))  # ld = max / (1 + gain*|kappa|)
        self.wheelbase = float(rospy.get_param("~wheelbase", 1.74))
        # max_steer: 차량의 물리적 최대 조향각(rad) – CARLA 정규화에 사용 (fallback)
        self.max_steer = float(rospy.get_param("~max_steer", 0.5))
        # cmd_max_steer: 명령으로 허용할 최대 조향(rad) – Ackermann/제어 내부 클램프
        self.cmd_max_steer = float(rospy.get_param("~cmd_max_steer", 0.5))
        # 기본 주행 속도: 모든 차량 동일 속도 사용 (플래툰 속도 제어 없음)
        self.target_speed = float(rospy.get_param("~target_speed", 5.0))
        self.control_frequency = float(rospy.get_param("~control_frequency", 30.0))
        # Low-voltage speed gating + parking slowdown
        self.low_voltage_threshold = float(rospy.get_param("~low_voltage_threshold", 5.0))
        self.parking_dest_x = float(rospy.get_param("~parking_dest_x", -23.0))
        self.parking_dest_y = float(rospy.get_param("~parking_dest_y", -16.5))
        self.parking_speed = float(rospy.get_param("~parking_speed", 5.0))
        self.parking_speed_radius = float(rospy.get_param("~parking_speed_radius", 5.0))
        self.parking_stop_radius = float(rospy.get_param("~parking_stop_radius", 0.5))
        self.progress_backtrack_window_m = float(rospy.get_param("~progress_backtrack_window_m", 5.0))
        self.progress_sequential_window_m = float(rospy.get_param("~progress_sequential_window_m", 35.0))
        self.progress_heading_limit_deg = float(rospy.get_param("~progress_heading_limit_deg", 150.0))
        self._progress_heading_limit_rad = max(
            0.0,
            min(math.pi, abs(self.progress_heading_limit_deg) * math.pi / 180.0),
        )
        # Optional: 외부 속도 오버라이드(플래툰 등)
        self.use_speed_override = bool(rospy.get_param("~use_speed_override", False))
        self.speed_override_timeout = float(rospy.get_param("~speed_override_timeout", 0.5))
        # Traffic light gating (region-based hard stop)
        self.tl_yellow_policy = str(rospy.get_param("~tl_yellow_policy", "cautious")).strip()  # cautious|permissive
        # Collision stop gating (forward cone)
        self.collision_stop_enable = bool(rospy.get_param("~collision_stop_enable", True))
        self.collision_stop_angle_deg = float(rospy.get_param("~collision_stop_angle_deg", 40.0))  # +/-deg ahead
        self.collision_stop_distance_m = float(rospy.get_param("~collision_stop_distance_m", 7.0))

        # CARLA world
        host = rospy.get_param("~carla_host", "localhost")
        port = int(rospy.get_param("~carla_port", 2000))
        timeout = float(rospy.get_param("~carla_timeout", 5.0))
        self.client = carla.Client(host, port)
        self.client.set_timeout(timeout)
        self.world = self.client.get_world()
        self.carla_map = self.world.get_map()
        
        # GlobalPlanner for edge localization
        self.route_planner = None
        if GlobalPlanner is not None:
            try:
                self.route_planner = GlobalPlanner(self.carla_map, sampling_resolution=1.0)
                rospy.loginfo("[Controller] GlobalPlanner initialized for edge localization")
            except Exception as e:
                rospy.logwarn(f"[Controller] Failed to create GlobalPlanner: {e}")

        # State
        self.vehicles: Dict[str, carla.Actor] = {}
        self.states: Dict[str, Dict] = {}
        self.control_publishers: Dict[str, rospy.Publisher] = {}
        self.pose_publishers: Dict[str, rospy.Publisher] = {}
        self._tl_phase: Dict[str, Dict] = {}
        self._voltage: Dict[int, float] = {}
        self._speed_override: Dict[str, Dict[str, float]] = {}
        
        self.idx_backtrack_allow = int(rospy.get_param("~idx_backtrack_allow", 0))
        self.seq_min_jump = int(rospy.get_param("~seq_min_jump", 10))
        self.platoon_mode = bool(rospy.get_param("~platoon_mode", False))
        # idx 윈도우 제한을 기본 비활성화(0 or 음수면 제한 없음)
        self.platoon_idx_window = int(rospy.get_param("~platoon_idx_window", 0))
        # 로깅: 모두 INFO로 출력 (주기 제한 없음)
        self.progress_log_enable = True
        self.progress_log_period = 0.0
        self.path_log_enable = True
        self.path_log_period = 0.0

        self.traffic_interference = {
            # 하단 진출
            ((10, 11), (6, 11), (6, 7), (11, 9), (9, 3), (9, 1)):
                ((2, 4), (4, 8), (8, 7), (8, 18)),

            # 좌단 진출
            ((26, 15), (21, 15), (26, 22)):
                ((9, 3), (3, 16), (16, 22), (16, 24), (5, 3)),

            # 우단 진출
            ((13, 25), (13, 19), (23, 19), (19, 5)):
                ((2, 17), (17, 20), (20, 25), (20, 12)),

            # 좌상단 진출
            ((16, 24), (24, 23), (21, 24)):
                ((25, 26), (26, 15), (26, 22)),

            # 우상단 진출
            ((20, 25), (13, 25), (25, 26)):
                ((23, 12), (23, 19), (24, 23)),

            # 좌하단 진출
            ((26, 22), (22, 6), (16, 22)):
                ((18, 21), (21, 24), (21, 15)),
            
            # 우하단 진출
            ((23, 12), (20, 12), (12, 10)):
                ((7, 13), (13, 19), (13, 25)),

            # 좌중단 진출
            ((10, 11), (10, 18), (18, 21), (8, 18)):
                ((22, 6), (6, 11), (6, 7)),

            # 우중단 진출
            ((6, 7), (7, 13), (8, 18), (8, 7)):
                ((12, 10), (10, 11), (10, 18))
        }

<<<<<<< HEAD
=======
        # 신호등별 정지 차량 추적: Dict[signal_name, List[role]]
        # 신호등 이름은 traffic_signals.yaml 기준 하드코딩
        self._vehicles_at_tl: Dict[str, List[str]] = {
            "A_MAIN_3": [], "A_MAIN_4": [], "A_SIDE": [],
            "B_MAIN_3": [], "B_MAIN_4": [], "B_SIDE": [],
            "C_MAIN_3": [], "C_MAIN_4": [], "C_SIDE": []
        }
        self._vehicles_at_tl_pub = rospy.Publisher("/vehicles_at_tl", String, queue_size=1, latch=True)

>>>>>>> ceca80b9
        for index in range(self.num_vehicles):
            role = self._role_name(index)
            self.states[role] = {
                "path": [],  # List[(x, y)]
                "path_idx": [],
                "position": None,
                "orientation": None,
                "twist": None,
                "current_index": 0,
                "current_seq": None,
                "s_profile": [],
                "progress_s": 0.0,
                "progress_idx_ratio": 0.0,
                "idx_min": 0,
                "idx_max": 0,
                "path_length": 0.0,
            }

            path_topic = f"/planned_path_{role}"
            odom_topic = f"/carla/{role}/odometry"
            cmd_topic = f"/carla/{role}/vehicle_control_cmd_raw"
            pose_topic = f"/{role}/pose"
            rospy.Subscriber(path_topic, Path, self._path_cb, callback_args=role, queue_size=1)
            rospy.Subscriber(odom_topic, Odometry, self._odom_cb, callback_args=role, queue_size=10)
            if self.use_speed_override:
                override_topic = f"/carla/{role}/vehicle_control_cmd_override"
                rospy.Subscriber(
                    override_topic,
                    AckermannDrive,
                    self._speed_override_cb,
                    callback_args=role,
                    queue_size=5,
                )

            self.control_publishers[role] = rospy.Publisher(cmd_topic, AckermannDrive, queue_size=1)
            self.pose_publishers[role] = rospy.Publisher(pose_topic, PoseStamped, queue_size=1)
            
            # Deadlock/token 기반 충돌 무시 플래그
            override_col_topic = f"/collision_override/{role}"
            self._collision_override: Dict[str, bool] = getattr(self, "_collision_override", {})
            self._collision_override[role] = False
            rospy.Subscriber(
                override_col_topic,
                Bool,
                self._collision_override_cb,
                callback_args=role,
                queue_size=5,
            )

        # Subscribe traffic light phase if message is available
        if TrafficLightPhase is not None:
            rospy.Subscriber("/traffic_phase", TrafficLightPhase, self._tl_cb, queue_size=5)
        
        # Uplink (voltage) subscriber: topic configurable
        self.uplink_topic = str(rospy.get_param("~uplink_topic", "/uplink")).strip()
        if self.uplink_topic:
            rospy.Subscriber(self.uplink_topic, Uplink, self._uplink_cb, queue_size=10)

        rospy.Subscriber("/emergency_stop", Bool, self._e_stop_cb, queue_size=5)
        rospy.Timer(rospy.Duration(1.0 / 20.0), self._refresh_vehicles)
        rospy.Timer(rospy.Duration(1.0 / max(1.0, self.control_frequency)), self._control_loop)

    def _role_name(self, index: int) -> str:
        return f"ego_vehicle_{index + 1}"

    def _refresh_vehicles(self, _evt) -> None:
        actors = self.world.get_actors().filter("vehicle.*")
        for actor in actors:
            role = actor.attributes.get("role_name", "")
            if role in self.states:
                self.vehicles[role] = actor

    def _path_cb(self, msg: Path, role: str) -> None:
        points = [(pose.pose.position.x, pose.pose.position.y) for pose in msg.poses]
        # 항상 0..N-1로 정규화된 인덱스 사용 (플래툰 안정성 우선)
        idx_profile = list(range(len(points)))
        s_profile, total_len = self._compute_path_profile(points)
        st = self.states[role]
        st["path"] = points
        st["path_idx"] = idx_profile
        st["current_index"] = 0
        st["current_seq"] = idx_profile[0] if idx_profile else None
        st["s_profile"] = s_profile
        st["path_length"] = total_len
        st["idx_min"] = idx_profile[0] if idx_profile else 0
        st["idx_max"] = idx_profile[-1] if idx_profile else 0
        st["progress_s"] = 0.0
        st["progress_idx_ratio"] = 0.0
        st["progress_fail_count"] = 0
        if self.path_log_enable:
            rospy.loginfo(
                f"{role}: path recv len={len(points)} idx_range=[{st['idx_min']},{st['idx_max']}] stamp={msg.header.stamp.to_sec():.3f}",
            )
        # rospy.loginfo_throttle(1.0, f"{role}: planned_path received ({len(points)} pts, len={total_len:.1f} m)")
        vehicle = self.vehicles.get(role)
        rear = self._rear_point(st, vehicle)
        if rear is not None:
            rx, ry, _ = rear
            proj = self._project_progress(
                points,
                s_profile,
                idx_profile,
                rx,
                ry,
                0.0,
                self.progress_backtrack_window_m,
                prev_idx=None,
            )
            if proj is not None:
                s_now, idx, seq_val = proj
                st["progress_s"] = s_now
                st["current_index"] = idx
                st["current_seq"] = seq_val
            else:
                # 초기에 경로 투영 실패 시 바로 근처 점으로 스냅
                snap = self._force_snap_progress(st, rx, ry)
                if snap is not None:
                    s_now, idx = snap
                    st["progress_s"] = s_now
                    st["current_index"] = idx
                    st["progress_fail_count"] = 0
                    # rospy.loginfo(f"{role}: progress reset to s={s_now:.1f} at path receive")

    def _odom_cb(self, msg: Odometry, role: str) -> None:
        st = self.states[role]
        st["position"] = msg.pose.pose.position
        st["orientation"] = msg.pose.pose.orientation
        st["twist"] = msg.twist.twist
        # also publish pose for tools
        pose_msg = PoseStamped()
        pose_msg.header = msg.header
        pose_msg.pose = msg.pose.pose
        self.pose_publishers[role].publish(pose_msg)

    def _speed_override_cb(self, msg: AckermannDrive, role: str) -> None:
        """
        외부에서 들어온 속도 오버라이드(AckermannDrive)의 speed 필드만 사용한다.
        steering은 기본 컨트롤러 값을 그대로 사용한다.
        """
        self._speed_override[role] = {
            "speed": float(getattr(msg, "speed", 0.0)),
            "stamp": rospy.Time.now().to_sec(),
        }

    def _collision_override_cb(self, msg: Bool, role: str) -> None:
        try:
            self._collision_override[role] = bool(msg.data)
        except Exception:
            self._collision_override[role] = False

    def _compute_path_profile(self, points: List[Tuple[float, float]]):
        if len(points) < 2:
            return [], 0.0
        cumulative = [0.0]
        total = 0.0
        for i in range(1, len(points)):
            step = math.hypot(points[i][0] - points[i - 1][0], points[i][1] - points[i - 1][1])
            total += step
            cumulative.append(total)
        return cumulative, total

    def _rear_point(self, st, vehicle):
        """
        Pure pursuit은 보통 rear-axle를 기준점으로 사용한다.
        CARLA odom은 차량 중심 기준이므로, bbox 절반 길이나 wheelbase/2를 뒤로 보정해 rear를 추정한다.
        """
        pos = st.get("position")
        ori = st.get("orientation")
        if pos is None or ori is None:
            return None
        yaw = quaternion_to_yaw(ori)
        # rear axle 위치: 차량 전체 길이의 7/8 지점(= center에서 뒤로 0.75 * length/2 = 0.75*extent.x)
        back_offset = max(0.0, self.wheelbase * 0.5)
        if vehicle is not None:
            bb = getattr(vehicle, "bounding_box", None)
            if bb is not None and getattr(bb, "extent", None) is not None:
                length_half = float(bb.extent.x)
                back_offset = max(back_offset, 0.75 * length_half)
        rx = pos.x - math.cos(yaw) * back_offset
        ry = pos.y - math.sin(yaw) * back_offset
        return rx, ry, yaw

    def _project_progress(
        self,
        path,
        s_profile,
        idx_profile,
        px,
        py,
        prev_s: float,
        backtrack_window: float,
        heading: float = None,
        prev_idx=None,
        prev_index=None,
        idx_window=None,
    ):
        attempts = []
        seq_window = max(0.0, getattr(self, "progress_sequential_window_m", 0.0))
        if seq_window > 1e-3:
            attempts.append(seq_window)
        attempts.append(None)  # Fall back to unrestricted search
        for forward_window in attempts:
            result = self._project_progress_limited(
                path,
                s_profile,
                idx_profile,
                px,
                py,
                prev_s,
                backtrack_window,
                forward_window=forward_window,
                heading=heading,
                prev_idx=prev_idx,
                prev_index=prev_index,
                idx_window=idx_window,
            )
            if result is not None:
                return result
        return None

    def _project_progress_limited(
        self,
        path,
        s_profile,
        idx_profile,
        px,
        py,
        prev_s: float,
        backtrack_window: float,
        forward_window: float = None,
        heading: float = None,
        prev_idx=None,
        prev_index=None,
        idx_window=None,
    ):
        # 방어: s_profile이 비었거나 길이가 path와 다르면 즉시 재계산
        if len(path) < 2:
            return None
        if not s_profile or len(s_profile) != len(path):
            s_profile, _ = self._compute_path_profile(path)
            if not s_profile or len(s_profile) != len(path):
                return None
        min_s = max(0.0, float(prev_s) - max(0.0, float(backtrack_window)))
        max_s = float("inf")
        if forward_window is not None and math.isfinite(float(forward_window)):
            max_s = float(prev_s) + max(0.0, float(forward_window))
        best_dist_sq = float("inf")
        best_index = None
        best_t = 0.0
        best_s = None
        best_seq = None
        for idx in range(len(path) - 1):
            x1, y1 = path[idx]
            x2, y2 = path[idx + 1]
            dx = x2 - x1
            dy = y2 - y1
            seg_len_sq = dx * dx + dy * dy
            if seg_len_sq < 1e-6:
                continue
            if self.platoon_mode and prev_index is not None and idx_window is not None and idx_window > 0:
                if idx < prev_index - idx_window or idx > prev_index + idx_window:
                    continue
            if idx_profile and len(idx_profile) > idx and prev_idx is not None:
                seg_seq = idx_profile[idx]
                if seg_seq < prev_idx - self.idx_backtrack_allow:
                    continue
            t = ((px - x1) * dx + (py - y1) * dy) / seg_len_sq
            t = max(0.0, min(1.0, t))
            proj_x = x1 + dx * t
            proj_y = y1 + dy * t
            dist_sq = (proj_x - px) ** 2 + (proj_y - py) ** 2
            seg_length = math.sqrt(seg_len_sq)
            cand_s = s_profile[idx] + t * seg_length
            if cand_s < min_s:
                continue
            if cand_s > max_s:
                continue
            if heading is not None and self._progress_heading_limit_rad < math.pi - 1e-6:
                seg_heading = math.atan2(dy, dx)
                diff = abs((seg_heading - heading + math.pi) % (2.0 * math.pi) - math.pi)
                if diff > self._progress_heading_limit_rad:
                    continue
            if dist_sq < best_dist_sq:
                best_dist_sq = dist_sq
                best_index = idx
                best_t = t
                best_s = cand_s
                best_seq = idx_profile[idx] if idx_profile and len(idx_profile) > idx else None
        if best_index is None:
            return None
        # 추가 방어: 인덱스 경계 확인
        if best_index < 0 or best_index >= len(path) - 1 or best_index >= len(s_profile):
            return None
        return float(best_s), best_index, best_seq

    def _project_point_on_path(self, path, px: float, py: float):
        if len(path) < 2:
            return None
        best_dist_sq = float("inf")
        best_index = None
        best_t = 0.0
        best_seg = (0.0, 0.0)
        for idx in range(len(path) - 1):
            x1, y1 = path[idx]
            x2, y2 = path[idx + 1]
            dx = x2 - x1
            dy = y2 - y1
            seg_len_sq = dx * dx + dy * dy
            if seg_len_sq < 1e-6:
                continue
            t = ((px - x1) * dx + (py - y1) * dy) / seg_len_sq
            t = max(0.0, min(1.0, t))
            proj_x = x1 + dx * t
            proj_y = y1 + dy * t
            dist_sq = (proj_x - px) ** 2 + (proj_y - py) ** 2
            if dist_sq < best_dist_sq:
                best_dist_sq = dist_sq
                best_index = idx
                best_t = t
                best_seg = (dx, dy)
        if best_index is None:
            return None
        proj_x = path[best_index][0] + best_seg[0] * best_t
        proj_y = path[best_index][1] + best_seg[1] * best_t
        return best_index, best_t, proj_x, proj_y, best_seg[0], best_seg[1]

    def _estimate_curvature(self, path, idx: int):
        """세 점(앞/현재/뒤)을 사용해 단순 곡률 κ(1/m)를 추정한다."""
        if len(path) < 3:
            return None
        i = max(1, min(len(path) - 2, idx))
        x1, y1 = path[i - 1]
        x2, y2 = path[i]
        x3, y3 = path[i + 1]
        a = math.hypot(x2 - x1, y2 - y1)
        b = math.hypot(x3 - x2, y3 - y2)
        c = math.hypot(x3 - x1, y3 - y1)
        if a < 1e-3 or b < 1e-3 or c < 1e-3:
            return None
        area = abs(x1 * (y2 - y3) + x2 * (y3 - y1) + x3 * (y1 - y2)) / 2.0
        denom = a * b * c
        if denom < 1e-6:
            return None
        kappa = 4.0 * area / denom  # 2R = abc/area -> k = 1/R = 4*area/(abc)
        
        return kappa

    def _force_snap_progress(self, st, px: float, py: float):
        path = st.get("path") or []
        s_profile = st.get("s_profile") or []
        proj = self._project_point_on_path(path, px, py)
        if proj is None:
            return None
        idx, t, proj_x, proj_y, seg_dx, seg_dy = proj
        seg_len = math.hypot(seg_dx, seg_dy)
        if not s_profile or len(s_profile) != len(path):
            s_profile, _ = self._compute_path_profile(path)
        if idx >= len(s_profile):
            return None
        if seg_len < 1e-6:
            s_now = s_profile[idx]
        else:
            s_now = s_profile[idx] + t * seg_len
        return s_now, idx

    def _update_idx_progress(self, st) -> float:
        """웨이포인트 seq 기반 진행 비율(0~1)을 계산한다."""
        idx_min = int(st.get("idx_min", 0))
        idx_max = int(st.get("idx_max", 0))
        seq = st.get("current_seq", None)
        if seq is None:
            pi = st.get("path_idx") or []
            ci = int(st.get("current_index", 0))
            if 0 <= ci < len(pi):
                seq = pi[ci]
        denom = max(1, idx_max - idx_min)
        ratio = 0.0
        if seq is not None and idx_max > idx_min:
            ratio = float(seq - idx_min) / float(denom)
        else:
            # seq 정보가 없거나 범위가 0이면 arc-length 기반 fallback
            path_len = float(st.get("path_length", 0.0))
            prog_s = float(st.get("progress_s", 0.0))
            if path_len > 1e-3:
                ratio = prog_s / path_len
        ratio = max(0.0, min(1.0, ratio))
        st["progress_idx_ratio"] = ratio
        return ratio

    def _sample_path_at_s(self, path, s_profile, s_target: float, min_index: int = 0):
        """Arc-length 보간으로 정확한 목표점을 얻는다."""
        if len(path) < 2 or not s_profile or len(s_profile) != len(path):
            return None
        # 진행 방향 유지: 검색 시작 인덱스를 최소값으로 제한
        start_i = max(0, min(len(s_profile) - 1, int(min_index)))
        if s_target <= s_profile[start_i]:
            return path[start_i][0], path[start_i][1], start_i, 0.0
        if s_target >= s_profile[-1]:
            return path[-1][0], path[-1][1], len(path) - 1, 0.0
        # 찾기 (min_index 이후에서만 진행, 세그먼트 길이 0은 건너뜀)
        for i in range(start_i, len(s_profile) - 1):
            if s_profile[i + 1] >= s_target:
                ds_raw = s_profile[i + 1] - s_profile[i]
                if abs(ds_raw) < 1e-6:
                    continue
                ds = max(1e-6, ds_raw)
                t = (s_target - s_profile[i]) / ds
                x1, y1 = path[i]
                x2, y2 = path[i + 1]
                tx = x1 + (x2 - x1) * t
                ty = y1 + (y2 - y1) * t
                return tx, ty, i, t
        return None

    def _select_target(self, st, x, y, lookahead_override: float = None) -> Tuple[float, float]:
        path = st.get("path") or []
        s_profile = st.get("s_profile") or []
        if len(path) < 2:
            return x, y
        # arc-length target selection with interpolation
        s_now = float(st.get("progress_s", 0.0))
        # 진행 방향 보존: 현재 인덱스 기준으로 뒤로 가지 않도록 보정
        cur_idx = max(0, min(len(path) - 1, int(st.get("current_index", 0))))
        if s_profile:
            s_now = max(s_now, s_profile[cur_idx])
        base_ld = float(self.lookahead_distance) if lookahead_override is None else float(lookahead_override)
        ld = base_ld
        # 곡률 기반 LD 축소: 직선(κ≈0)에서 ld≈curv_ld_max, 곡률 커지면 최소 curv_ld_min
        if self.curv_ld_enable:
            kappa = self._estimate_curvature(path, st.get("current_index", 0))
            if kappa is not None:
                ld_curv = self.curv_ld_max / (1.0 + self.curv_ld_gain * abs(kappa))
                ld = max(self.curv_ld_min, min(self.curv_ld_max, ld_curv))
        # 헤딩 오차 기반 추가 축소 (LPF/데드존 반영)
        heading_err = float(st.get("heading_err_filt", st.get("heading_err", 0.0)))
        ld = ld / (1.0 + self.heading_ld_gain * abs(heading_err))
        ld = max(self.min_lookahead_m, min(self.max_lookahead_m, ld))
        # 디버그: 최종 ld 출력
        # rospy.loginfo_throttle(
        #     0.5,
        #     f"{st.get('role','')}: ld={ld:.2f} (curv={kappa if 'kappa' in locals() else None}, head_err={heading_err:.3f})",
        # )
        s_target = s_now + max(0.05, ld)
        sample = self._sample_path_at_s(path, s_profile, s_target, min_index=cur_idx)
        if sample is None:
            return x, y
        tx, ty, idx, _t = sample
        st["current_index"] = idx
        return tx, ty

    def _compute_control(self, st, vehicle, role: str):
        path = st.get("path") or []
        pos = st.get("position")
        ori = st.get("orientation")
        if not path or len(path) < 2 or pos is None or ori is None or vehicle is None:
            return 0.0, 0.0
        ref = self._rear_point(st, vehicle)
        if ref is None:
            return None, None
        fx, fy, yaw = ref
        prev_s = float(st.get("progress_s", 0.0))
        proj = self._project_progress(
            path,
            st.get("s_profile") or [],
            st.get("path_idx") or [],
            fx,
            fy,
            prev_s,
            self.progress_backtrack_window_m,
            heading=yaw,
            prev_idx=st.get("current_seq"),
            prev_index=st.get("current_index"),
            idx_window=(self.platoon_idx_window if self.platoon_mode else None),
        )
        if proj is not None:
            s_now, idx, seq_val = proj
            st["progress_s"] = s_now
            st["current_index"] = idx
            st["current_seq"] = seq_val
            # seq가 이전보다 크게 후퇴하면 강제 스냅
            prev_seq = st.get("last_seq")
            if prev_seq is not None and seq_val is not None and seq_val < prev_seq - self.idx_backtrack_allow:
                reset = self._force_snap_progress(st, fx, fy)
                if reset is not None:
                    s_now, idx = reset
                    st["progress_s"] = s_now
                    st["current_index"] = idx
                    seq_val = st["path_idx"][idx] if st.get("path_idx") and idx < len(st["path_idx"]) else seq_val
                    st["current_seq"] = seq_val
            st["last_seq"] = seq_val
            self._update_idx_progress(st)
            # 현재 진행 세그먼트 헤딩으로 헤딩 오차 추정
            path_idx = max(0, min(len(path) - 2, idx))
            seg_dx = path[path_idx + 1][0] - path[path_idx][0]
            seg_dy = path[path_idx + 1][1] - path[path_idx][1]
            if abs(seg_dx) + abs(seg_dy) < 1e-6:
                st["heading_err"] = 0.0
            else:
                path_heading = math.atan2(seg_dy, seg_dx)
                err = path_heading - yaw
                while err > math.pi:
                    err -= 2.0 * math.pi
                while err < -math.pi:
                    err += 2.0 * math.pi
                # 데드존 및 LPF 적용
                if abs(err) < self.heading_deadzone_rad:
                    err_adj = 0.0
                else:
                    err_adj = math.copysign(abs(err) - self.heading_deadzone_rad, err)
                prev_filt = float(st.get("heading_err_filt", err_adj))
                filt = prev_filt + self.heading_lpf_alpha * (err_adj - prev_filt)
                st["heading_err_raw"] = err
                st["heading_err"] = err_adj
                st["heading_err_filt"] = filt
        else:
            count = st.setdefault("progress_fail_count", 0) + 1
            st["progress_fail_count"] = count
            # rospy.logwarn_throttle(
            #     2.0,
            #     f"{role}: progress projection failed #{count} (fx={fx:.1f}, fy={fy:.1f}); keeping previous s={prev_s:.1f}",
            # )
            # 즉시 경로로 스냅하여 조향이 바로 경로를 향하도록
            if count >= 2:
                reset = self._force_snap_progress(st, fx, fy)
                if reset is not None:
                    s_now, idx = reset
                    st["progress_s"] = s_now
                    st["current_index"] = idx
                    st["progress_fail_count"] = 0
                    seq_val = st["path_idx"][idx] if st.get("path_idx") and idx < len(st["path_idx"]) else None
                    st["current_seq"] = seq_val
                    st["last_seq"] = seq_val
                    self._update_idx_progress(st)
                    # rospy.loginfo(f"{role}: progress reset to s={s_now:.1f} after projection failure")
        if proj is not None:
            st["progress_fail_count"] = 0
        else:
            # 헤딩 오차 정보를 사용할 수 없으므로 리셋
            st["heading_err"] = 0.0
            st["heading_err_filt"] = 0.0
        tx, ty = self._select_target(st, fx, fy, lookahead_override=None)
        dx = tx - fx
        dy = ty - fy
        alpha_raw = math.atan2(dy, dx) - yaw
        while alpha_raw > math.pi:
            alpha_raw -= 2.0 * math.pi
        while alpha_raw < -math.pi:
            alpha_raw += 2.0 * math.pi
        alpha = alpha_raw
        Ld = math.hypot(dx, dy)
        if Ld < 1e-3:
            return 0.0, 0.0
        steer = math.atan2(2.0 * self.wheelbase * math.sin(alpha), Ld)
        # 명령 상한으로 클램프 (라디안)
        steer = max(-self.cmd_max_steer, min(self.cmd_max_steer, steer))
        speed = self.target_speed
        # Apply traffic light gating
        speed = self._apply_tl_gating(role, vehicle, st, fx, fy, speed)
        # Apply forward collision gating (vehicles in front cone within distance)
        speed = self._apply_collision_gating(role, fx, fy, yaw, speed)
        # Apply parking slowdown when low-voltage path ends at parking dest
        speed = self._apply_parking_speed_limit(role, st, speed)
        # rospy.loginfo_throttle(
        #     0.5,
        #     "%s steer=%.3f Ld=%.2f alpha=%.3f",
        #     role,
        #     steer,
        #     Ld,
        #     alpha,
        # )
        return steer, speed

    def _get_edge_at_location(self, x: float, y: float) -> Optional[tuple]:
        """주어진 위치의 edge를 반환"""
        if self.route_planner is None:
            return None
        try:
            loc = carla.Location(x=x, y=y, z=0.0)
            edge = self.route_planner._localize(loc)
            return edge
        except Exception:
            return None

    def _is_vehicle_registered_at_tl(self, role: str) -> Optional[str]:
        """해당 차량이 신호등에 등록되어 있는지 확인 (자료구조 기반)
        
        Returns:
            등록된 신호등 이름, 없으면 None
        """
        for signal_name, roles in self._vehicles_at_tl.items():
            if role in roles:
                return signal_name
        return None

    def _should_ignore_for_traffic_light(self, my_edge: tuple, other_edge: tuple, other_role: str) -> bool:
        """
        신호대기 차량을 무시해야 하는지 판단
        
        조건:
        1. 상대 차량이 신호등에 등록되어 있음 (_vehicles_at_tl)
        2. 내 edge가 traffic_interference의 key 중 하나에 속해 있음
        3. 상대 edge가 해당 key의 value에 속해 있음
        
        Returns:
            True if should ignore (proceed without stopping)
        """
        if my_edge is None or other_edge is None:
            return False
        
        # 상대 차량이 신호등에 등록되어 있는지 확인 (자료구조 기반)
        stopped_signal = self._is_vehicle_registered_at_tl(other_role)
        if stopped_signal is None:
            return False
        
        # traffic_interference 맵 확인
        for key_edges, value_edges in self.traffic_interference.items():
            # 내 edge가 key 중 하나에 속해 있고
            if my_edge in key_edges:
                # 상대 edge가 해당 value 중 하나에 속해 있으면
                if other_edge in value_edges:
                    rospy.loginfo_throttle(
                        2.0,
                        f"Ignoring {other_role} at {stopped_signal}: my_edge={my_edge} -> other_edge={other_edge}"
                    )
                    return True
        
        return False

    def _get_edge_at_location(self, x: float, y: float) -> Optional[tuple]:
        """주어진 위치의 edge를 반환"""
        if self.route_planner is None:
            return None
        try:
            loc = carla.Location(x=x, y=y, z=0.0)
            edge = self.route_planner._localize(loc)
            return edge
        except Exception:
            return None

    def _is_vehicle_at_red_light(self, x: float, y: float) -> bool:
        """해당 위치의 차량이 빨간불 영역에 있는지 확인"""
        if not self._tl_phase:
            return False
        
        for data in self._tl_phase.values():
            approaches = data.get("approaches", [])
            for ap in approaches:
                # 빨간불인 경우만
                color = int(ap.get("color", -1))
                if color != 0:  # 0 = red
                    continue
                
                # 차량이 해당 영역 안에 있는지 확인
                if x >= ap["xmin"] and x <= ap["xmax"] and y >= ap["ymin"] and y <= ap["ymax"]:
                    return True
        
        return False

    def _should_ignore_for_traffic_light(self, my_edge: tuple, other_edge: tuple, other_x: float, other_y: float) -> bool:
        """
        신호대기 차량을 무시해야 하는지 판단
        
        조건:
        1. 상대 차량이 빨간불 위에 있음
        2. 내 edge가 traffic_interference의 key 중 하나에 속해 있음
        3. 상대 edge가 해당 key의 value에 속해 있음
        
        Returns:
            True if should ignore (proceed without stopping)
        """
        if my_edge is None or other_edge is None:
            return False
        
        # 상대 차량이 빨간불 위에 있는지 확인
        if not self._is_vehicle_at_red_light(other_x, other_y):
            return False
        
        # traffic_interference 맵 확인
        for key_edges, value_edges in self.traffic_interference.items():
            # 내 edge가 key 중 하나에 속해 있고
            if my_edge in key_edges:
                # 상대 edge가 해당 value 중 하나에 속해 있으면
                if other_edge in value_edges:
                    rospy.loginfo_throttle(
                        2.0,
                        f"Ignoring red-light vehicle: my_edge={my_edge} -> other_edge={other_edge}"
                    )
                    return True
        
        return False

    def _apply_collision_gating(self, role: str, fx: float, fy: float, yaw: float, speed_cmd: float) -> float:
        # Deadlock token으로 충돌 정지 해제 요청 시 그대로 통과
        if self._collision_override.get(role, False):
            return speed_cmd
        # 플래툰/외부 속도오버라이드 사용 시 충돌 정지 비활성화 (간섭 방지)
        if self.use_speed_override:
            return speed_cmd
        if not self.collision_stop_enable:
            return speed_cmd
        
        angle_th = abs(float(self.collision_stop_angle_deg)) * math.pi / 180.0
        dist_th = max(0.0, float(self.collision_stop_distance_m))
        
        # 내 위치의 edge 확인
        my_edge = self._get_edge_at_location(fx, fy)
        
        # Iterate over other controlled vehicles (based on odom states)
        for other_role, ost in self.states.items():
            if other_role == role:
                continue
            op = ost.get("position")
            if op is None:
                continue
            
            other_x = float(op.x)
            other_y = float(op.y)
            dx = other_x - fx
            dy = other_y - fy
            dist = math.hypot(dx, dy)
            
            if dist <= 1e-3:
                return 0.0
            
            # Bearing difference to heading
            ang = math.atan2(dy, dx)
            rel = ang - yaw
            while rel > math.pi:
                rel -= 2.0 * math.pi
            while rel < -math.pi:
                rel += 2.0 * math.pi
            
            if abs(rel) <= angle_th and dist <= dist_th:
                # 신호대기 차량 무시 로직
                other_edge = self._get_edge_at_location(other_x, other_y)
<<<<<<< HEAD
                if self._should_ignore_for_traffic_light(my_edge, other_edge, other_x, other_y):
=======
                if self._should_ignore_for_traffic_light(my_edge, other_edge, other_role):
>>>>>>> ceca80b9
                    continue  # 해당 차량 무시하고 다음 차량 검사
                
                # rospy.logwarn_throttle(
                #     1.0,
                #     f"{role}: stopping for {other_role} (dist={dist:.1f} m, rel={math.degrees(rel):.1f} deg)",
                # )
                return 0.0
        return speed_cmd

    def _get_vehicle_max_steer(self, vehicle) -> float:
        # 차량 물리 최대 조향(rad) 조회; 실패 시 파라미터 max_steer 사용
        try:
            pc = vehicle.get_physics_control()
            wheels = getattr(pc, "wheels", [])
            if wheels:
                deg = max([float(getattr(w, "max_steer_angle", 0.0)) for w in wheels])
                if deg > 0.0:
                    return deg * math.pi / 180.0
        except Exception:
            pass
        return max(1e-3, float(self.max_steer))

    def _apply_carla_control(self, vehicle, steer, speed):
        if self.emergency_stop_active:
            steer = 0.0
            speed = 0.0
        control = carla.VehicleControl()
        # 차량 물리 최대각으로 정규화하여 CARLA [-1,1]에 매핑
        veh_max = self._get_vehicle_max_steer(vehicle)
        control.steer = max(-1.0, min(1.0, float(steer) / max(1e-3, veh_max)))
        v = vehicle.get_velocity()
        current_speed = math.sqrt(v.x * v.x + v.y * v.y + v.z * v.z)
        speed_error = speed - current_speed
        if speed_error > 0:
            control.throttle = max(0.2, min(1.0, speed_error / max(1.0, speed)))
            control.brake = 0.0
        else:
            control.throttle = 0.0
            control.brake = min(1.0, -speed_error / max(1.0, self.target_speed))
        vehicle.apply_control(control)

    def _tl_cb(self, msg: "TrafficLightPhase") -> None:
        # Cache approaches for quick gating
        iid = msg.intersection_id or "default"
        try:
            approaches = []
            for ap in msg.approaches:
                approaches.append({
                    "name": ap.name,
                    "color": int(ap.color),
                    "xmin": float(ap.xmin), "xmax": float(ap.xmax),
                    "ymin": float(ap.ymin), "ymax": float(ap.ymax),
                    "sx": float(ap.stopline_x), "sy": float(ap.stopline_y),
                })
            self._tl_phase[iid] = {"stamp": msg.header.stamp, "approaches": approaches}
        except Exception:
            self._tl_phase[iid] = {"stamp": rospy.Time.now(), "approaches": []}

    def _uplink_cb(self, msg: "Uplink") -> None:
        try:
            self._voltage[int(msg.vehicle_id)] = float(msg.voltage)
        except Exception:
            pass

    def _e_stop_cb(self, msg: Bool) -> None:
        try:
            self.emergency_stop_active = bool(msg.data)
        except Exception:
            self.emergency_stop_active = False

    def _is_low_voltage(self, role: str) -> bool:
        try:
            vid = int(role.split("_")[-1])
            v = self._voltage.get(vid, float("inf"))
            # print(f"Voltage: {v}")
            return v <= float(self.low_voltage_threshold)
        except Exception:
            return False

    def _apply_tl_gating(self, role: str, vehicle, st, fx: float, fy: float, speed_cmd: float) -> float:
        if not self._tl_phase:
            return speed_cmd
        pos = st.get("position")
        # rear 기준뿐 아니라 차량 중심 좌표도 함께 검사해 영역 누락 방지
        check_points = [("rear", fx, fy)]
        if pos is not None:
            check_points.append(("center", float(pos.x), float(pos.y)))
        
        hit = False
        hit_signal = None  # 어떤 신호등에 hit 했는지
        hit_color = None   # 해당 신호등의 색상
        min_gap = float("inf")
        min_info = None
        
        for data in self._tl_phase.values():
            approaches = data.get("approaches", [])
            for ap in approaches:
                signal_name = ap.get("name", "")
                for label, px, py in check_points:
                    if px >= ap["xmin"] and px <= ap["xmax"] and py >= ap["ymin"] and py <= ap["ymax"]:
                        color = int(ap.get("color", 0))  # 0=R,1=Y,2=G
                        hit = True
                        hit_signal = signal_name
                        hit_color = color
                        
                        # Region-based hard stop (빨간불 또는 황색)
                        if color == 0 or (color == 1 and self.tl_yellow_policy.lower() != "permissive"):
<<<<<<< HEAD
                            # rospy.loginfo_throttle(
                            #     0.5,
                            #     f"{role}: TL HIT ({label}) color={color_name} region=({ap['xmin']:.2f},{ap['xmax']:.2f},{ap['ymin']:.2f},{ap['ymax']:.2f}) pos=({px:.2f},{py:.2f}) speed_in={speed_cmd:.2f} -> 0",
                            # )
                            hit = True
                            return 0.0
                        # In region but not stopping (green or permissive yellow)
                        # rospy.loginfo_throttle(
                        #     0.5,
                        #     f"{role}: TL IN ({label}) color={color_name} region=({ap['xmin']:.2f},{ap['xmax']:.2f},{ap['ymin']:.2f},{ap['ymax']:.2f}) pos=({px:.2f},{py:.2f}) keep speed={speed_cmd:.2f}",
                        # )
                        hit = True
                    # gap to bbox (0 if inside); use L2 of outside deltas
=======
                            # 신호등에 차량 등록
                            if signal_name and signal_name in self._vehicles_at_tl:
                                if role not in self._vehicles_at_tl[signal_name]:
                                    self._vehicles_at_tl[signal_name].append(role)
                                    rospy.loginfo(f"[TL] {role} registered at {signal_name} (color=red/yellow)")
                                    self._publish_vehicles_at_tl()
                            return 0.0
                        
                        # 녹색불인 경우 → 해당 신호등에서 차량 제거
                        elif color == 2:
                            if signal_name and signal_name in self._vehicles_at_tl:
                                if role in self._vehicles_at_tl[signal_name]:
                                    self._vehicles_at_tl[signal_name].remove(role)
                                    rospy.loginfo(f"[TL] {role} left {signal_name} (color=green)")
                                    self._publish_vehicles_at_tl()
                        break  # 해당 approach에서 hit 확인됨
                    
                    # gap to bbox (0 if inside); use L2 of outside deltas - 디버깅용
>>>>>>> ceca80b9
                    dx = 0.0
                    if px < ap["xmin"]:
                        dx = ap["xmin"] - px
                    elif px > ap["xmax"]:
                        dx = px - ap["xmax"]
                    dy = 0.0
                    if py < ap["ymin"]:
                        dy = ap["ymin"] - py
                    elif py > ap["ymax"]:
                        dy = py - ap["ymax"]
                    gap = math.hypot(dx, dy)
                    if gap < min_gap:
                        min_gap = gap
                        min_info = (label, px, py, ap, ap.get("color", 0))
        
        if not hit and min_info is not None:
            label, px, py, ap, color = min_info
            # rospy.logdebug_throttle(
            #     1.0,
            #     f"{role}: TL no-hit ({label}) pos=({px:.2f},{py:.2f}) closest region=({ap['xmin']:.2f},{ap['xmax']:.2f},{ap['ymin']:.2f},{ap['ymax']:.2f}) gap={min_gap:.2f} color={int(color)} phase_cache={len(self._tl_phase)}",
            # )
<<<<<<< HEAD
=======
        
>>>>>>> ceca80b9
        return speed_cmd

    def _publish_vehicles_at_tl(self) -> None:
        """신호등별 정지 차량 정보를 JSON 문자열로 발행"""
        try:
            msg = String()
            msg.data = json.dumps(self._vehicles_at_tl)
            self._vehicles_at_tl_pub.publish(msg)
        except Exception as e:
            rospy.logwarn_throttle(5.0, f"[TL] Failed to publish vehicles_at_tl: {e}")

    def _apply_parking_speed_limit(self, role: str, st, speed_cmd: float) -> float:
        if not self._is_low_voltage(role):
            return speed_cmd
        # Distance to parking destination (vehicle position preferred)
        pos = st.get("position")
        if pos is not None:
            dist = math.hypot(float(pos.x) - float(self.parking_dest_x), float(pos.y) - float(self.parking_dest_y))
        else:
            path = st.get("path") or []
            if len(path) < 2:
                return speed_cmd
            px, py = path[-1]
            dist = math.hypot(px - float(self.parking_dest_x), py - float(self.parking_dest_y))
        # Distance to end of current path (arc-length)
        dist_end = self._distance_to_path_end(st)
        stop_r = max(0.0, float(self.parking_stop_radius))
        slow_r = max(stop_r, float(self.parking_speed_radius))
        if (dist_end is not None and dist_end <= stop_r) or dist <= stop_r:
            return 0.0
        if (dist_end is not None and dist_end <= slow_r) or dist <= slow_r:
            return min(speed_cmd, float(self.parking_speed))
        return speed_cmd

    def _distance_to_path_end(self, st) -> float:
        path = st.get("path") or []
        s_profile = st.get("s_profile") or []
        if len(path) < 2 or not s_profile or len(s_profile) != len(path):
            return None
        path_len = float(st.get("path_length", 0.0))
        prog = float(st.get("progress_s", 0.0))
        rem = path_len - prog
        if rem < 0.0:
            rem = 0.0
        return rem
    
    def _publish_ackermann(self, role, steer, speed):
        msg = AckermannDrive()
        msg.steering_angle = float(0.0 if self.emergency_stop_active else steer)
        msg.speed = float(0.0 if self.emergency_stop_active else speed)
        self.control_publishers[role].publish(msg)

    def _get_speed_override(self, role: str) -> float:
        if not self.use_speed_override:
            return None
        data = self._speed_override.get(role)
        if not data:
            return None
        now = rospy.Time.now().to_sec()
        if now - float(data.get("stamp", 0.0)) > max(0.0, self.speed_override_timeout):
            return None
        try:
            return float(data.get("speed", 0.0))
        except Exception:
            return None

    def _control_loop(self, _evt) -> None:
        for role, st in self.states.items():
            vehicle = self.vehicles.get(role)
            if vehicle is None:
                continue
            steer, speed = self._compute_control(st, vehicle, role)
            if steer is None:
                continue
            override_speed = self._get_speed_override(role)
            if override_speed is not None:
                speed = override_speed
            self._apply_carla_control(vehicle, steer, speed)
            self._publish_ackermann(role, steer, speed)

            # colors = ["red", "yellow", "green", "black", "white"]
            # rospy.loginfo_throttle(
            #     0.5,
            #     f"{colors[int(role[-1]) - 1]}: cmd steer={steer:.3f} rad speed={speed:.2f} m/s",
            # )


if __name__ == "__main__":
    try:
        SimpleMultiVehicleController()
        rospy.spin()
    except Exception as e:
        rospy.logfatal(f"SimpleMultiVehicleController crashed: {e}")
        raise<|MERGE_RESOLUTION|>--- conflicted
+++ resolved
@@ -3,10 +3,7 @@
 import math
 import sys
 import os
-<<<<<<< HEAD
-=======
 import json
->>>>>>> ceca80b9
 from typing import Dict, List, Tuple, Optional
 
 import rospy
@@ -184,8 +181,6 @@
                 ((12, 10), (10, 11), (10, 18))
         }
 
-<<<<<<< HEAD
-=======
         # 신호등별 정지 차량 추적: Dict[signal_name, List[role]]
         # 신호등 이름은 traffic_signals.yaml 기준 하드코딩
         self._vehicles_at_tl: Dict[str, List[str]] = {
@@ -195,7 +190,6 @@
         }
         self._vehicles_at_tl_pub = rospy.Publisher("/vehicles_at_tl", String, queue_size=1, latch=True)
 
->>>>>>> ceca80b9
         for index in range(self.num_vehicles):
             role = self._role_name(index)
             self.states[role] = {
@@ -824,69 +818,6 @@
         
         return False
 
-    def _get_edge_at_location(self, x: float, y: float) -> Optional[tuple]:
-        """주어진 위치의 edge를 반환"""
-        if self.route_planner is None:
-            return None
-        try:
-            loc = carla.Location(x=x, y=y, z=0.0)
-            edge = self.route_planner._localize(loc)
-            return edge
-        except Exception:
-            return None
-
-    def _is_vehicle_at_red_light(self, x: float, y: float) -> bool:
-        """해당 위치의 차량이 빨간불 영역에 있는지 확인"""
-        if not self._tl_phase:
-            return False
-        
-        for data in self._tl_phase.values():
-            approaches = data.get("approaches", [])
-            for ap in approaches:
-                # 빨간불인 경우만
-                color = int(ap.get("color", -1))
-                if color != 0:  # 0 = red
-                    continue
-                
-                # 차량이 해당 영역 안에 있는지 확인
-                if x >= ap["xmin"] and x <= ap["xmax"] and y >= ap["ymin"] and y <= ap["ymax"]:
-                    return True
-        
-        return False
-
-    def _should_ignore_for_traffic_light(self, my_edge: tuple, other_edge: tuple, other_x: float, other_y: float) -> bool:
-        """
-        신호대기 차량을 무시해야 하는지 판단
-        
-        조건:
-        1. 상대 차량이 빨간불 위에 있음
-        2. 내 edge가 traffic_interference의 key 중 하나에 속해 있음
-        3. 상대 edge가 해당 key의 value에 속해 있음
-        
-        Returns:
-            True if should ignore (proceed without stopping)
-        """
-        if my_edge is None or other_edge is None:
-            return False
-        
-        # 상대 차량이 빨간불 위에 있는지 확인
-        if not self._is_vehicle_at_red_light(other_x, other_y):
-            return False
-        
-        # traffic_interference 맵 확인
-        for key_edges, value_edges in self.traffic_interference.items():
-            # 내 edge가 key 중 하나에 속해 있고
-            if my_edge in key_edges:
-                # 상대 edge가 해당 value 중 하나에 속해 있으면
-                if other_edge in value_edges:
-                    rospy.loginfo_throttle(
-                        2.0,
-                        f"Ignoring red-light vehicle: my_edge={my_edge} -> other_edge={other_edge}"
-                    )
-                    return True
-        
-        return False
-
     def _apply_collision_gating(self, role: str, fx: float, fy: float, yaw: float, speed_cmd: float) -> float:
         # Deadlock token으로 충돌 정지 해제 요청 시 그대로 통과
         if self._collision_override.get(role, False):
@@ -931,11 +862,7 @@
             if abs(rel) <= angle_th and dist <= dist_th:
                 # 신호대기 차량 무시 로직
                 other_edge = self._get_edge_at_location(other_x, other_y)
-<<<<<<< HEAD
-                if self._should_ignore_for_traffic_light(my_edge, other_edge, other_x, other_y):
-=======
                 if self._should_ignore_for_traffic_light(my_edge, other_edge, other_role):
->>>>>>> ceca80b9
                     continue  # 해당 차량 무시하고 다음 차량 검사
                 
                 # rospy.logwarn_throttle(
@@ -1043,21 +970,6 @@
                         
                         # Region-based hard stop (빨간불 또는 황색)
                         if color == 0 or (color == 1 and self.tl_yellow_policy.lower() != "permissive"):
-<<<<<<< HEAD
-                            # rospy.loginfo_throttle(
-                            #     0.5,
-                            #     f"{role}: TL HIT ({label}) color={color_name} region=({ap['xmin']:.2f},{ap['xmax']:.2f},{ap['ymin']:.2f},{ap['ymax']:.2f}) pos=({px:.2f},{py:.2f}) speed_in={speed_cmd:.2f} -> 0",
-                            # )
-                            hit = True
-                            return 0.0
-                        # In region but not stopping (green or permissive yellow)
-                        # rospy.loginfo_throttle(
-                        #     0.5,
-                        #     f"{role}: TL IN ({label}) color={color_name} region=({ap['xmin']:.2f},{ap['xmax']:.2f},{ap['ymin']:.2f},{ap['ymax']:.2f}) pos=({px:.2f},{py:.2f}) keep speed={speed_cmd:.2f}",
-                        # )
-                        hit = True
-                    # gap to bbox (0 if inside); use L2 of outside deltas
-=======
                             # 신호등에 차량 등록
                             if signal_name and signal_name in self._vehicles_at_tl:
                                 if role not in self._vehicles_at_tl[signal_name]:
@@ -1076,7 +988,6 @@
                         break  # 해당 approach에서 hit 확인됨
                     
                     # gap to bbox (0 if inside); use L2 of outside deltas - 디버깅용
->>>>>>> ceca80b9
                     dx = 0.0
                     if px < ap["xmin"]:
                         dx = ap["xmin"] - px
@@ -1098,10 +1009,7 @@
             #     1.0,
             #     f"{role}: TL no-hit ({label}) pos=({px:.2f},{py:.2f}) closest region=({ap['xmin']:.2f},{ap['xmax']:.2f},{ap['ymin']:.2f},{ap['ymax']:.2f}) gap={min_gap:.2f} color={int(color)} phase_cache={len(self._tl_phase)}",
             # )
-<<<<<<< HEAD
-=======
-        
->>>>>>> ceca80b9
+        
         return speed_cmd
 
     def _publish_vehicles_at_tl(self) -> None:
