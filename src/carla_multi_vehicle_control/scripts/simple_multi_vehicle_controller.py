#!/usr/bin/env python3

import math
import sys
import os
import json
from typing import Dict, List, Tuple, Optional
import yaml

import rospy

# Add planner scripts path for GlobalPlanner import
_script_dir = os.path.dirname(os.path.abspath(__file__))
_planner_scripts = os.path.join(_script_dir, '..', '..', 'carla_multi_vehicle_planner', 'scripts')
if _planner_scripts not in sys.path:
    sys.path.insert(0, _planner_scripts)

try:
    from global_planner import GlobalPlanner
except Exception as e:
    GlobalPlanner = None
    rospy.logwarn(f"Failed to import GlobalPlanner: {e}")
from ackermann_msgs.msg import AckermannDrive
from geometry_msgs.msg import PoseStamped
from nav_msgs.msg import Path, Odometry
from std_msgs.msg import Header, String
from std_msgs.msg import Bool
from capstone_msgs.msg import Uplink  # type: ignore

try:
    from carla_multi_vehicle_control.msg import TrafficLightPhase, TrafficApproach  # type: ignore
except Exception:
    TrafficLightPhase = None  # type: ignore
    TrafficApproach = None  # type: ignore

try:
    import carla  # type: ignore
except Exception as exc:
    carla = None
    rospy.logfatal(f"Failed to import CARLA: {exc}")


def quaternion_to_yaw(q) -> float:
    x, y, z, w = q.x, q.y, q.z, q.w
    return math.atan2(2.0 * (w * z + x * y), 1.0 - 2.0 * (y * y + z * z))


class SimpleMultiVehicleController:
    """
    최소 기능 컨트롤러:
    - /planned_path_{role} 구독, /carla/{role}/odometry 구독
    - Pure Pursuit으로 조향/속도 산출
    - CARLA VehicleControl 적용 + /carla/{role}/vehicle_control_cmd 퍼블리시
    - 안전/우선순위/플래툰/영역 게인/추가 오버라이드 기능 제거
    """

    def __init__(self) -> None:
        rospy.init_node("multi_vehicle_controller", anonymous=True)
        if carla is None:
            raise RuntimeError("CARLA Python API unavailable")

        self.num_vehicles = int(rospy.get_param("~num_vehicles", 5))
        self.emergency_stop_active = False
        self.lookahead_distance = float(rospy.get_param("~lookahead_distance", 3.0))
        # 조향/헤딩 오차 기반 lookahead 조정 (LPF만 적용)
        self.min_lookahead_m = float(rospy.get_param("~min_lookahead_m", 3.0))
        self.max_lookahead_m = float(rospy.get_param("~max_lookahead_m", 7.0))
        self.heading_ld_gain = float(rospy.get_param("~heading_ld_gain", 2.0))  # ld / (1 + gain * |heading_err|)
        self.heading_deadzone_rad = abs(float(rospy.get_param("~heading_deadzone_deg", 2.0))) * math.pi / 180.0
        self.heading_lpf_alpha = float(rospy.get_param("~heading_lpf_alpha", 0.3))  # 0~1, 0=hold, 1=no filter
        self.heading_lpf_alpha = max(0.0, min(1.0, self.heading_lpf_alpha))
        # 곡률 기반 LD 조절
        self.curv_ld_enable = bool(rospy.get_param("~curv_ld_enable", True))
        self.curv_ld_min = float(rospy.get_param("~curv_ld_min", 2.0))   # 최소 2m
        self.curv_ld_max = float(rospy.get_param("~curv_ld_max", 7.0))   # 직선에서 7m
        self.curv_ld_gain = float(rospy.get_param("~curv_ld_gain", 10.0))  # ld = max / (1 + gain*|kappa|)
        self.wheelbase = float(rospy.get_param("~wheelbase", 1.74))
        # max_steer: 차량의 물리적 최대 조향각(rad) – CARLA 정규화에 사용 (fallback)
        self.max_steer = float(rospy.get_param("~max_steer", 0.5))
        # cmd_max_steer: 명령으로 허용할 최대 조향(rad) – Ackermann/제어 내부 클램프
        self.cmd_max_steer = float(rospy.get_param("~cmd_max_steer", 0.5))
        # 기본 주행 속도: 모든 차량 동일 속도 사용 (플래툰 속도 제어 없음)
        self.target_speed = float(rospy.get_param("~target_speed", 5.0))
        self.control_frequency = float(rospy.get_param("~control_frequency", 30.0))
        # Low-voltage speed gating + parking slowdown
        self.low_voltage_threshold = float(rospy.get_param("~low_voltage_threshold", 5.0))
        self.parking_dest_x = float(rospy.get_param("~parking_dest_x", -23.0))
        self.parking_dest_y = float(rospy.get_param("~parking_dest_y", -16.5))
        self.parking_speed = float(rospy.get_param("~parking_speed", 5.0))
        self.parking_speed_radius = float(rospy.get_param("~parking_speed_radius", 5.0))
        self.parking_stop_radius = float(rospy.get_param("~parking_stop_radius", 0.5))
        self.progress_backtrack_window_m = float(rospy.get_param("~progress_backtrack_window_m", 5.0))
        self.progress_sequential_window_m = float(rospy.get_param("~progress_sequential_window_m", 35.0))
        self.progress_heading_limit_deg = float(rospy.get_param("~progress_heading_limit_deg", 150.0))
        self._progress_heading_limit_rad = max(
            0.0,
            min(math.pi, abs(self.progress_heading_limit_deg) * math.pi / 180.0),
        )
        # Optional: 외부 속도 오버라이드(플래툰 등)
        self.use_speed_override = bool(rospy.get_param("~use_speed_override", False))
        self.speed_override_timeout = float(rospy.get_param("~speed_override_timeout", 0.5))
        # Traffic light gating (region-based hard stop)
        self.tl_yellow_policy = str(rospy.get_param("~tl_yellow_policy", "cautious")).strip()  # cautious|permissive
        # Collision stop gating (forward cone)
        self.collision_stop_enable = bool(rospy.get_param("~collision_stop_enable", True))
        self.collision_stop_angle_deg = float(rospy.get_param("~collision_stop_angle_deg", 40.0))  # +/-deg ahead
        self.collision_stop_distance_m = float(rospy.get_param("~collision_stop_distance_m", 7.0))

        # CARLA world
        host = rospy.get_param("~carla_host", "localhost")
        port = int(rospy.get_param("~carla_port", 2000))
        timeout = float(rospy.get_param("~carla_timeout", 5.0))
        self.client = carla.Client(host, port)
        self.client.set_timeout(timeout)
        self.world = self.client.get_world()
        self.carla_map = self.world.get_map()
        
        # GlobalPlanner for edge localization
        self.route_planner = None
        if GlobalPlanner is not None:
            try:
                self.route_planner = GlobalPlanner(self.carla_map, sampling_resolution=1.0)
                rospy.loginfo("[Controller] GlobalPlanner initialized for edge localization")
            except Exception as e:
                rospy.logwarn(f"[Controller] Failed to create GlobalPlanner: {e}")

        # State
        self.vehicles: Dict[str, carla.Actor] = {}
        self.states: Dict[str, Dict] = {}
        self.control_publishers: Dict[str, rospy.Publisher] = {}
        self.pose_publishers: Dict[str, rospy.Publisher] = {}
        self._tl_phase: Dict[str, Dict] = {}
        self._voltage: Dict[int, float] = {}
        self._speed_override: Dict[str, Dict[str, float]] = {}
        
        self.idx_backtrack_allow = int(rospy.get_param("~idx_backtrack_allow", 0))
        self.seq_min_jump = int(rospy.get_param("~seq_min_jump", 10))
        self.platoon_mode = bool(rospy.get_param("~platoon_mode", False))
        # idx 윈도우 제한을 기본 비활성화(0 or 음수면 제한 없음)
        self.platoon_idx_window = int(rospy.get_param("~platoon_idx_window", 0))
        # 로깅: 모두 INFO로 출력 (주기 제한 없음)
        self.progress_log_enable = True
        self.progress_log_period = 0.0
        self.path_log_enable = True
        self.path_log_period = 0.0

        # Hardware ID -> IP -> 논리 ID 매핑 설정
        self.hw_ip_prefix = str(rospy.get_param("~hw_ip_prefix", "192.168.0."))
        self.hw_ip_offset = int(rospy.get_param("~hw_ip_offset", 10))
        self.allow_hwid_fallback = bool(rospy.get_param("~allow_hwid_fallback", True))
        self.vehicle_ips = self._load_vehicle_ips(self.num_vehicles)
        self.ip_to_logical = {ip: idx + 1 for idx, ip in enumerate(self.vehicle_ips)}
        if not self.vehicle_ips:
            rospy.logwarn("[Controller] vehicle_ips not set; hwid fallback=%s", self.allow_hwid_fallback)
        elif len(self.vehicle_ips) < self.num_vehicles:
            rospy.logwarn("[Controller] vehicle_ips shorter than num_vehicles (%d < %d)", len(self.vehicle_ips), self.num_vehicles)

        self.traffic_interference = {
            # 하단 진출
            ((10, 11), (6, 11), (6, 7), (11, 9), (9, 3), (9, 1)):
                ((2, 4), (4, 8), (8, 7), (8, 18)),

            # 좌단 진출
            ((26, 15), (21, 15), (26, 22)):
                ((9, 3), (3, 16), (16, 22), (16, 24), (5, 3)),

            # 우단 진출
            ((13, 25), (13, 19), (23, 19), (19, 5)):
                ((2, 17), (17, 20), (20, 25), (20, 12)),

            # 좌상단 진출
            ((16, 24), (24, 23), (21, 24)):
                ((25, 26), (26, 15), (26, 22)),

            # 우상단 진출
            ((20, 25), (13, 25), (25, 26)):
                ((23, 12), (23, 19), (24, 23)),

            # 좌하단 진출
            ((26, 22), (22, 6), (16, 22)):
                ((18, 21), (21, 24), (21, 15)),
            
            # 우하단 진출
            ((23, 12), (20, 12), (12, 10)):
                ((7, 13), (13, 19), (13, 25)),

            # 좌중단 진출
            ((10, 11), (10, 18), (18, 21), (8, 18)):
                ((22, 6), (6, 11), (6, 7)),

            # 우중단 진출
            ((6, 7), (7, 13), (8, 18), (8, 7)):
                ((12, 10), (10, 11), (10, 18))
        }

        # 신호등별 정지 차량 추적: Dict[signal_name, List[role]]
        # 신호등 이름은 traffic_signals.yaml 기준 하드코딩
        self._vehicles_at_tl: Dict[str, List[str]] = {
            "A_MAIN_3": [], "A_MAIN_4": [], "A_SIDE": [],
            "B_MAIN_3": [], "B_MAIN_4": [], "B_SIDE": [],
            "C_MAIN_3": [], "C_MAIN_4": [], "C_SIDE": []
        }
        self._vehicles_at_tl_pub = rospy.Publisher("/vehicles_at_tl", String, queue_size=1, latch=True)

        for index in range(self.num_vehicles):
            role = self._role_name(index)
            self.states[role] = {
                "path": [],  # List[(x, y)]
                "path_idx": [],
                "position": None,
                "orientation": None,
                "twist": None,
                "current_index": 0,
                "current_seq": None,
                "s_profile": [],
                "progress_s": 0.0,
                "progress_idx_ratio": 0.0,
                "idx_min": 0,
                "idx_max": 0,
                "path_length": 0.0,
            }

            path_topic = f"/planned_path_{role}"
            odom_topic = f"/carla/{role}/odometry"
            cmd_topic = f"/carla/{role}/vehicle_control_cmd_raw"
            pose_topic = f"/{role}/pose"
            rospy.Subscriber(path_topic, Path, self._path_cb, callback_args=role, queue_size=1)
            rospy.Subscriber(odom_topic, Odometry, self._odom_cb, callback_args=role, queue_size=10)
            if self.use_speed_override:
                override_topic = f"/carla/{role}/vehicle_control_cmd_override"
                rospy.Subscriber(
                    override_topic,
                    AckermannDrive,
                    self._speed_override_cb,
                    callback_args=role,
                    queue_size=5,
                )

            self.control_publishers[role] = rospy.Publisher(cmd_topic, AckermannDrive, queue_size=1)
            self.pose_publishers[role] = rospy.Publisher(pose_topic, PoseStamped, queue_size=1)
            
            # Deadlock/token 기반 충돌 무시 플래그
            override_col_topic = f"/collision_override/{role}"
            self._collision_override: Dict[str, bool] = getattr(self, "_collision_override", {})
            self._collision_override[role] = False
            rospy.Subscriber(
                override_col_topic,
                Bool,
                self._collision_override_cb,
                callback_args=role,
                queue_size=5,
            )

        # Subscribe traffic light phase if message is available
        if TrafficLightPhase is not None:
            rospy.Subscriber("/traffic_phase", TrafficLightPhase, self._tl_cb, queue_size=5)
        
        # Uplink (voltage) subscriber: topic configurable
        self.uplink_topic = str(rospy.get_param("~uplink_topic", "/uplink")).strip()
        if self.uplink_topic:
            rospy.Subscriber(self.uplink_topic, Uplink, self._uplink_cb, queue_size=10)

        rospy.Subscriber("/emergency_stop", Bool, self._e_stop_cb, queue_size=5)
        rospy.Timer(rospy.Duration(1.0 / 20.0), self._refresh_vehicles)
        rospy.Timer(rospy.Duration(1.0 / max(1.0, self.control_frequency)), self._control_loop)

    def _role_name(self, index: int) -> str:
        return f"ego_vehicle_{index + 1}"

    def _refresh_vehicles(self, _evt) -> None:
        actors = self.world.get_actors().filter("vehicle.*")
        for actor in actors:
            role = actor.attributes.get("role_name", "")
            if role in self.states:
                self.vehicles[role] = actor

    def _path_cb(self, msg: Path, role: str) -> None:
        points = [(pose.pose.position.x, pose.pose.position.y) for pose in msg.poses]
        # 항상 0..N-1로 정규화된 인덱스 사용 (플래툰 안정성 우선)
        idx_profile = list(range(len(points)))
        s_profile, total_len = self._compute_path_profile(points)
        st = self.states[role]
        st["path"] = points
        st["path_idx"] = idx_profile
        st["current_index"] = 0
        st["current_seq"] = idx_profile[0] if idx_profile else None
        st["s_profile"] = s_profile
        st["path_length"] = total_len
        st["idx_min"] = idx_profile[0] if idx_profile else 0
        st["idx_max"] = idx_profile[-1] if idx_profile else 0
        st["progress_s"] = 0.0
        st["progress_idx_ratio"] = 0.0
        st["progress_fail_count"] = 0
        if self.path_log_enable:
            rospy.loginfo(
                f"{role}: path recv len={len(points)} idx_range=[{st['idx_min']},{st['idx_max']}] stamp={msg.header.stamp.to_sec():.3f}",
            )
        # rospy.loginfo_throttle(1.0, f"{role}: planned_path received ({len(points)} pts, len={total_len:.1f} m)")
        vehicle = self.vehicles.get(role)
        rear = self._rear_point(st, vehicle)
        if rear is not None:
            rx, ry, _ = rear
            proj = self._project_progress(
                points,
                s_profile,
                idx_profile,
                rx,
                ry,
                0.0,
                self.progress_backtrack_window_m,
                prev_idx=None,
            )
            if proj is not None:
                s_now, idx, seq_val = proj
                st["progress_s"] = s_now
                st["current_index"] = idx
                st["current_seq"] = seq_val
            else:
                # 초기에 경로 투영 실패 시 바로 근처 점으로 스냅
                snap = self._force_snap_progress(st, rx, ry)
                if snap is not None:
                    s_now, idx = snap
                    st["progress_s"] = s_now
                    st["current_index"] = idx
                    st["progress_fail_count"] = 0
                    # rospy.loginfo(f"{role}: progress reset to s={s_now:.1f} at path receive")

    def _odom_cb(self, msg: Odometry, role: str) -> None:
        st = self.states[role]
        st["position"] = msg.pose.pose.position
        st["orientation"] = msg.pose.pose.orientation
        st["twist"] = msg.twist.twist
        # also publish pose for tools
        pose_msg = PoseStamped()
        pose_msg.header = msg.header
        pose_msg.pose = msg.pose.pose
        self.pose_publishers[role].publish(pose_msg)

    def _speed_override_cb(self, msg: AckermannDrive, role: str) -> None:
        """
        외부에서 들어온 속도 오버라이드(AckermannDrive)의 speed 필드만 사용한다.
        steering은 기본 컨트롤러 값을 그대로 사용한다.
        """
        self._speed_override[role] = {
            "speed": float(getattr(msg, "speed", 0.0)),
            "stamp": rospy.Time.now().to_sec(),
        }

    def _collision_override_cb(self, msg: Bool, role: str) -> None:
        try:
            self._collision_override[role] = bool(msg.data)
        except Exception:
            self._collision_override[role] = False

    def _compute_path_profile(self, points: List[Tuple[float, float]]):
        if len(points) < 2:
            return [], 0.0
        cumulative = [0.0]
        total = 0.0
        for i in range(1, len(points)):
            step = math.hypot(points[i][0] - points[i - 1][0], points[i][1] - points[i - 1][1])
            total += step
            cumulative.append(total)
        return cumulative, total

    def _rear_point(self, st, vehicle):
        """
        Pure pursuit은 보통 rear-axle를 기준점으로 사용한다.
        CARLA odom은 차량 중심 기준이므로, bbox 절반 길이나 wheelbase/2를 뒤로 보정해 rear를 추정한다.
        """
        pos = st.get("position")
        ori = st.get("orientation")
        if pos is None or ori is None:
            return None
        yaw = quaternion_to_yaw(ori)
        # rear axle 위치: 차량 전체 길이의 7/8 지점(= center에서 뒤로 0.75 * length/2 = 0.75*extent.x)
        back_offset = max(0.0, self.wheelbase * 0.5)
        if vehicle is not None:
            bb = getattr(vehicle, "bounding_box", None)
            if bb is not None and getattr(bb, "extent", None) is not None:
                length_half = float(bb.extent.x)
                back_offset = max(back_offset, 0.75 * length_half)
        rx = pos.x - math.cos(yaw) * back_offset
        ry = pos.y - math.sin(yaw) * back_offset
        return rx, ry, yaw

    def _project_progress(
        self,
        path,
        s_profile,
        idx_profile,
        px,
        py,
        prev_s: float,
        backtrack_window: float,
        heading: float = None,
        prev_idx=None,
        prev_index=None,
        idx_window=None,
    ):
        attempts = []
        seq_window = max(0.0, getattr(self, "progress_sequential_window_m", 0.0))
        if seq_window > 1e-3:
            attempts.append(seq_window)
        attempts.append(None)  # Fall back to unrestricted search
        for forward_window in attempts:
            result = self._project_progress_limited(
                path,
                s_profile,
                idx_profile,
                px,
                py,
                prev_s,
                backtrack_window,
                forward_window=forward_window,
                heading=heading,
                prev_idx=prev_idx,
                prev_index=prev_index,
                idx_window=idx_window,
            )
            if result is not None:
                return result
        return None

    def _project_progress_limited(
        self,
        path,
        s_profile,
        idx_profile,
        px,
        py,
        prev_s: float,
        backtrack_window: float,
        forward_window: float = None,
        heading: float = None,
        prev_idx=None,
        prev_index=None,
        idx_window=None,
    ):
        # 방어: s_profile이 비었거나 길이가 path와 다르면 즉시 재계산
        if len(path) < 2:
            return None
        if not s_profile or len(s_profile) != len(path):
            s_profile, _ = self._compute_path_profile(path)
            if not s_profile or len(s_profile) != len(path):
                return None
        min_s = max(0.0, float(prev_s) - max(0.0, float(backtrack_window)))
        max_s = float("inf")
        if forward_window is not None and math.isfinite(float(forward_window)):
            max_s = float(prev_s) + max(0.0, float(forward_window))
        best_dist_sq = float("inf")
        best_index = None
        best_t = 0.0
        best_s = None
        best_seq = None
        for idx in range(len(path) - 1):
            x1, y1 = path[idx]
            x2, y2 = path[idx + 1]
            dx = x2 - x1
            dy = y2 - y1
            seg_len_sq = dx * dx + dy * dy
            if seg_len_sq < 1e-6:
                continue
            if self.platoon_mode and prev_index is not None and idx_window is not None and idx_window > 0:
                if idx < prev_index - idx_window or idx > prev_index + idx_window:
                    continue
            if idx_profile and len(idx_profile) > idx and prev_idx is not None:
                seg_seq = idx_profile[idx]
                if seg_seq < prev_idx - self.idx_backtrack_allow:
                    continue
            t = ((px - x1) * dx + (py - y1) * dy) / seg_len_sq
            t = max(0.0, min(1.0, t))
            proj_x = x1 + dx * t
            proj_y = y1 + dy * t
            dist_sq = (proj_x - px) ** 2 + (proj_y - py) ** 2
            seg_length = math.sqrt(seg_len_sq)
            cand_s = s_profile[idx] + t * seg_length
            if cand_s < min_s:
                continue
            if cand_s > max_s:
                continue
            if heading is not None and self._progress_heading_limit_rad < math.pi - 1e-6:
                seg_heading = math.atan2(dy, dx)
                diff = abs((seg_heading - heading + math.pi) % (2.0 * math.pi) - math.pi)
                if diff > self._progress_heading_limit_rad:
                    continue
            if dist_sq < best_dist_sq:
                best_dist_sq = dist_sq
                best_index = idx
                best_t = t
                best_s = cand_s
                best_seq = idx_profile[idx] if idx_profile and len(idx_profile) > idx else None
        if best_index is None:
            return None
        # 추가 방어: 인덱스 경계 확인
        if best_index < 0 or best_index >= len(path) - 1 or best_index >= len(s_profile):
            return None
        return float(best_s), best_index, best_seq

    def _project_point_on_path(self, path, px: float, py: float):
        if len(path) < 2:
            return None
        best_dist_sq = float("inf")
        best_index = None
        best_t = 0.0
        best_seg = (0.0, 0.0)
        for idx in range(len(path) - 1):
            x1, y1 = path[idx]
            x2, y2 = path[idx + 1]
            dx = x2 - x1
            dy = y2 - y1
            seg_len_sq = dx * dx + dy * dy
            if seg_len_sq < 1e-6:
                continue
            t = ((px - x1) * dx + (py - y1) * dy) / seg_len_sq
            t = max(0.0, min(1.0, t))
            proj_x = x1 + dx * t
            proj_y = y1 + dy * t
            dist_sq = (proj_x - px) ** 2 + (proj_y - py) ** 2
            if dist_sq < best_dist_sq:
                best_dist_sq = dist_sq
                best_index = idx
                best_t = t
                best_seg = (dx, dy)
        if best_index is None:
            return None
        proj_x = path[best_index][0] + best_seg[0] * best_t
        proj_y = path[best_index][1] + best_seg[1] * best_t
        return best_index, best_t, proj_x, proj_y, best_seg[0], best_seg[1]

    def _estimate_curvature(self, path, idx: int):
        """세 점(앞/현재/뒤)을 사용해 단순 곡률 κ(1/m)를 추정한다."""
        if len(path) < 3:
            return None
        i = max(1, min(len(path) - 2, idx))
        x1, y1 = path[i - 1]
        x2, y2 = path[i]
        x3, y3 = path[i + 1]
        a = math.hypot(x2 - x1, y2 - y1)
        b = math.hypot(x3 - x2, y3 - y2)
        c = math.hypot(x3 - x1, y3 - y1)
        if a < 1e-3 or b < 1e-3 or c < 1e-3:
            return None
        area = abs(x1 * (y2 - y3) + x2 * (y3 - y1) + x3 * (y1 - y2)) / 2.0
        denom = a * b * c
        if denom < 1e-6:
            return None
        kappa = 4.0 * area / denom  # 2R = abc/area -> k = 1/R = 4*area/(abc)
        
        return kappa

    def _force_snap_progress(self, st, px: float, py: float):
        path = st.get("path") or []
        s_profile = st.get("s_profile") or []
        proj = self._project_point_on_path(path, px, py)
        if proj is None:
            return None
        idx, t, proj_x, proj_y, seg_dx, seg_dy = proj
        seg_len = math.hypot(seg_dx, seg_dy)
        if not s_profile or len(s_profile) != len(path):
            s_profile, _ = self._compute_path_profile(path)
        if idx >= len(s_profile):
            return None
        if seg_len < 1e-6:
            s_now = s_profile[idx]
        else:
            s_now = s_profile[idx] + t * seg_len
        return s_now, idx

    def _update_idx_progress(self, st) -> float:
        """웨이포인트 seq 기반 진행 비율(0~1)을 계산한다."""
        idx_min = int(st.get("idx_min", 0))
        idx_max = int(st.get("idx_max", 0))
        seq = st.get("current_seq", None)
        if seq is None:
            pi = st.get("path_idx") or []
            ci = int(st.get("current_index", 0))
            if 0 <= ci < len(pi):
                seq = pi[ci]
        denom = max(1, idx_max - idx_min)
        ratio = 0.0
        if seq is not None and idx_max > idx_min:
            ratio = float(seq - idx_min) / float(denom)
        else:
            # seq 정보가 없거나 범위가 0이면 arc-length 기반 fallback
            path_len = float(st.get("path_length", 0.0))
            prog_s = float(st.get("progress_s", 0.0))
            if path_len > 1e-3:
                ratio = prog_s / path_len
        ratio = max(0.0, min(1.0, ratio))
        st["progress_idx_ratio"] = ratio
        return ratio

    def _sample_path_at_s(self, path, s_profile, s_target: float, min_index: int = 0):
        """Arc-length 보간으로 정확한 목표점을 얻는다."""
        if len(path) < 2 or not s_profile or len(s_profile) != len(path):
            return None
        # 진행 방향 유지: 검색 시작 인덱스를 최소값으로 제한
        start_i = max(0, min(len(s_profile) - 1, int(min_index)))
        if s_target <= s_profile[start_i]:
            return path[start_i][0], path[start_i][1], start_i, 0.0
        if s_target >= s_profile[-1]:
            return path[-1][0], path[-1][1], len(path) - 1, 0.0
        # 찾기 (min_index 이후에서만 진행, 세그먼트 길이 0은 건너뜀)
        for i in range(start_i, len(s_profile) - 1):
            if s_profile[i + 1] >= s_target:
                ds_raw = s_profile[i + 1] - s_profile[i]
                if abs(ds_raw) < 1e-6:
                    continue
                ds = max(1e-6, ds_raw)
                t = (s_target - s_profile[i]) / ds
                x1, y1 = path[i]
                x2, y2 = path[i + 1]
                tx = x1 + (x2 - x1) * t
                ty = y1 + (y2 - y1) * t
                return tx, ty, i, t
        return None

    def _select_target(self, st, x, y, lookahead_override: float = None) -> Tuple[float, float]:
        path = st.get("path") or []
        s_profile = st.get("s_profile") or []
        if len(path) < 2:
            return x, y
        # arc-length target selection with interpolation
        s_now = float(st.get("progress_s", 0.0))
        # 진행 방향 보존: 현재 인덱스 기준으로 뒤로 가지 않도록 보정
        cur_idx = max(0, min(len(path) - 1, int(st.get("current_index", 0))))
        if s_profile:
            s_now = max(s_now, s_profile[cur_idx])
        base_ld = float(self.lookahead_distance) if lookahead_override is None else float(lookahead_override)
        ld = base_ld
        # 곡률 기반 LD 축소: 직선(κ≈0)에서 ld≈curv_ld_max, 곡률 커지면 최소 curv_ld_min
        if self.curv_ld_enable:
            kappa = self._estimate_curvature(path, st.get("current_index", 0))
            if kappa is not None:
                ld_curv = self.curv_ld_max / (1.0 + self.curv_ld_gain * abs(kappa))
                ld = max(self.curv_ld_min, min(self.curv_ld_max, ld_curv))
        # 헤딩 오차 기반 추가 축소 (LPF/데드존 반영)
        heading_err = float(st.get("heading_err_filt", st.get("heading_err", 0.0)))
        ld = ld / (1.0 + self.heading_ld_gain * abs(heading_err))
        ld = max(self.min_lookahead_m, min(self.max_lookahead_m, ld))
        # 디버그: 최종 ld 출력
        # rospy.loginfo_throttle(
        #     0.5,
        #     f"{st.get('role','')}: ld={ld:.2f} (curv={kappa if 'kappa' in locals() else None}, head_err={heading_err:.3f})",
        # )
        s_target = s_now + max(0.05, ld)
        sample = self._sample_path_at_s(path, s_profile, s_target, min_index=cur_idx)
        if sample is None:
            return x, y
        tx, ty, idx, _t = sample
        st["current_index"] = idx
        return tx, ty

    def _compute_control(self, st, vehicle, role: str):
        path = st.get("path") or []
        pos = st.get("position")
        ori = st.get("orientation")
        if not path or len(path) < 2 or pos is None or ori is None or vehicle is None:
            return 0.0, 0.0
        ref = self._rear_point(st, vehicle)
        if ref is None:
            return None, None
        fx, fy, yaw = ref
        prev_s = float(st.get("progress_s", 0.0))
        proj = self._project_progress(
            path,
            st.get("s_profile") or [],
            st.get("path_idx") or [],
            fx,
            fy,
            prev_s,
            self.progress_backtrack_window_m,
            heading=yaw,
            prev_idx=st.get("current_seq"),
            prev_index=st.get("current_index"),
            idx_window=(self.platoon_idx_window if self.platoon_mode else None),
        )
        if proj is not None:
            s_now, idx, seq_val = proj
            st["progress_s"] = s_now
            st["current_index"] = idx
            st["current_seq"] = seq_val
            # seq가 이전보다 크게 후퇴하면 강제 스냅
            prev_seq = st.get("last_seq")
            if prev_seq is not None and seq_val is not None and seq_val < prev_seq - self.idx_backtrack_allow:
                reset = self._force_snap_progress(st, fx, fy)
                if reset is not None:
                    s_now, idx = reset
                    st["progress_s"] = s_now
                    st["current_index"] = idx
                    seq_val = st["path_idx"][idx] if st.get("path_idx") and idx < len(st["path_idx"]) else seq_val
                    st["current_seq"] = seq_val
            st["last_seq"] = seq_val
            self._update_idx_progress(st)
            # 현재 진행 세그먼트 헤딩으로 헤딩 오차 추정
            path_idx = max(0, min(len(path) - 2, idx))
            seg_dx = path[path_idx + 1][0] - path[path_idx][0]
            seg_dy = path[path_idx + 1][1] - path[path_idx][1]
            if abs(seg_dx) + abs(seg_dy) < 1e-6:
                st["heading_err"] = 0.0
            else:
                path_heading = math.atan2(seg_dy, seg_dx)
                err = path_heading - yaw
                while err > math.pi:
                    err -= 2.0 * math.pi
                while err < -math.pi:
                    err += 2.0 * math.pi
                # 데드존 및 LPF 적용
                if abs(err) < self.heading_deadzone_rad:
                    err_adj = 0.0
                else:
                    err_adj = math.copysign(abs(err) - self.heading_deadzone_rad, err)
                prev_filt = float(st.get("heading_err_filt", err_adj))
                filt = prev_filt + self.heading_lpf_alpha * (err_adj - prev_filt)
                st["heading_err_raw"] = err
                st["heading_err"] = err_adj
                st["heading_err_filt"] = filt
        else:
            count = st.setdefault("progress_fail_count", 0) + 1
            st["progress_fail_count"] = count
            # rospy.logwarn_throttle(
            #     2.0,
            #     f"{role}: progress projection failed #{count} (fx={fx:.1f}, fy={fy:.1f}); keeping previous s={prev_s:.1f}",
            # )
            # 즉시 경로로 스냅하여 조향이 바로 경로를 향하도록
            if count >= 2:
                reset = self._force_snap_progress(st, fx, fy)
                if reset is not None:
                    s_now, idx = reset
                    st["progress_s"] = s_now
                    st["current_index"] = idx
                    st["progress_fail_count"] = 0
                    seq_val = st["path_idx"][idx] if st.get("path_idx") and idx < len(st["path_idx"]) else None
                    st["current_seq"] = seq_val
                    st["last_seq"] = seq_val
                    self._update_idx_progress(st)
                    # rospy.loginfo(f"{role}: progress reset to s={s_now:.1f} after projection failure")
        if proj is not None:
            st["progress_fail_count"] = 0
        else:
            # 헤딩 오차 정보를 사용할 수 없으므로 리셋
            st["heading_err"] = 0.0
            st["heading_err_filt"] = 0.0
        tx, ty = self._select_target(st, fx, fy, lookahead_override=None)
        dx = tx - fx
        dy = ty - fy
        alpha_raw = math.atan2(dy, dx) - yaw
        while alpha_raw > math.pi:
            alpha_raw -= 2.0 * math.pi
        while alpha_raw < -math.pi:
            alpha_raw += 2.0 * math.pi
        alpha = alpha_raw
        Ld = math.hypot(dx, dy)
        if Ld < 1e-3:
            return 0.0, 0.0
        steer = math.atan2(2.0 * self.wheelbase * math.sin(alpha), Ld)
        # 명령 상한으로 클램프 (라디안)
        steer = max(-self.cmd_max_steer, min(self.cmd_max_steer, steer))
        speed = self.target_speed
        # Apply traffic light gating
        speed = self._apply_tl_gating(role, vehicle, st, fx, fy, speed)
        # Apply forward collision gating (vehicles in front cone within distance)
        speed = self._apply_collision_gating(role, fx, fy, yaw, speed)
        # Apply parking slowdown when low-voltage path ends at parking dest
        speed = self._apply_parking_speed_limit(role, st, speed)
        # rospy.loginfo_throttle(
        #     0.5,
        #     "%s steer=%.3f Ld=%.2f alpha=%.3f",
        #     role,
        #     steer,
        #     Ld,
        #     alpha,
        # )
        return steer, speed

    def _get_edge_at_location(self, x: float, y: float) -> Optional[tuple]:
        """주어진 위치의 edge를 반환"""
        if self.route_planner is None:
            return None
        try:
            loc = carla.Location(x=x, y=y, z=0.0)
            edge = self.route_planner._localize(loc)
            return edge
        except Exception:
            return None

    def _is_vehicle_registered_at_tl(self, role: str) -> Optional[str]:
        """해당 차량이 신호등에 등록되어 있는지 확인 (자료구조 기반)
        
        Returns:
            등록된 신호등 이름, 없으면 None
        """
        for signal_name, roles in self._vehicles_at_tl.items():
            if role in roles:
                return signal_name
        return None

    def _should_ignore_for_traffic_light(self, my_edge: tuple, other_edge: tuple, other_role: str) -> bool:
        """
        신호대기 차량을 무시해야 하는지 판단
        
        조건:
        1. 상대 차량이 신호등에 등록되어 있음 (_vehicles_at_tl)
        2. 내 edge가 traffic_interference의 key 중 하나에 속해 있음
        3. 상대 edge가 해당 key의 value에 속해 있음
        
        Returns:
            True if should ignore (proceed without stopping)
        """
        if my_edge is None or other_edge is None:
            return False
        
        # 상대 차량이 신호등에 등록되어 있는지 확인 (자료구조 기반)
        stopped_signal = self._is_vehicle_registered_at_tl(other_role)
        if stopped_signal is None:
            return False
        
        # traffic_interference 맵 확인
        for key_edges, value_edges in self.traffic_interference.items():
            # 내 edge가 key 중 하나에 속해 있고
            if my_edge in key_edges and other_edge in value_edges:
                # 상대 edge가 해당 value 중 하나에 속해 있으면
                rospy.loginfo_throttle(
                    0.1,
                    f"Ignoring {other_role} at {stopped_signal}: my_edge={my_edge} -> other_edge={other_edge}"
                )
                return True
        
        return False

    def _apply_collision_gating(self, role: str, fx: float, fy: float, yaw: float, speed_cmd: float) -> float:
        # Deadlock token으로 충돌 정지 해제 요청 시 그대로 통과
        if self._collision_override.get(role, False):
            return speed_cmd
        
        # 플래툰/외부 속도오버라이드 사용 시 충돌 정지 비활성화 (간섭 방지)
        if self.use_speed_override:
            return speed_cmd
        
        if not self.collision_stop_enable:
            return speed_cmd
        
        angle_th = abs(float(self.collision_stop_angle_deg)) * math.pi / 180.0
        dist_th = max(0.0, float(self.collision_stop_distance_m))
        
        # 내 위치의 edge 확인
        my_edge = self._get_edge_at_location(fx, fy)
        
        # Iterate over other controlled vehicles (based on odom states)
        for other_role, ost in self.states.items():
            if other_role == role:
                continue

            op = ost.get("position")
            if op is None:
                continue
            
            other_x = float(op.x)
            other_y = float(op.y)
            dx = other_x - fx
            dy = other_y - fy
            dist = math.hypot(dx, dy)
            
            if dist <= 1e-3:
                return 0.0
            
            # Bearing difference to heading
            ang = math.atan2(dy, dx)
            rel = ang - yaw
            while rel > math.pi:
                rel -= 2.0 * math.pi

            while rel < -math.pi:
                rel += 2.0 * math.pi
            
            if abs(rel) <= angle_th and dist <= dist_th:
                # 신호대기 차량 무시 로직
                other_edge = self._get_edge_at_location(other_x, other_y)
                if self._should_ignore_for_traffic_light(my_edge, other_edge, other_role):
                    continue  # 해당 차량 무시하고 다음 차량 검사
                
                signal = self._is_vehicle_registered_at_tl(other_role)
                if signal and role not in self._vehicles_at_tl[signal]:
                    self._vehicles_at_tl[signal].append(role)
                    rospy.loginfo(f"[TL] {role} registered at {signal} due to {other_role} stopping")
                    self._publish_vehicles_at_tl()

                return 0.0
        return speed_cmd

    def _get_vehicle_max_steer(self, vehicle) -> float:
        # 차량 물리 최대 조향(rad) 조회; 실패 시 파라미터 max_steer 사용
        try:
            pc = vehicle.get_physics_control()
            wheels = getattr(pc, "wheels", [])
            if wheels:
                deg = max([float(getattr(w, "max_steer_angle", 0.0)) for w in wheels])
                if deg > 0.0:
                    return deg * math.pi / 180.0
        except Exception:
            pass
        return max(1e-3, float(self.max_steer))

    def _apply_carla_control(self, vehicle, steer, speed):
        if self.emergency_stop_active:
            steer = 0.0
            speed = 0.0
        control = carla.VehicleControl()
        # 차량 물리 최대각으로 정규화하여 CARLA [-1,1]에 매핑
        veh_max = self._get_vehicle_max_steer(vehicle)
        control.steer = max(-1.0, min(1.0, float(steer) / max(1e-3, veh_max)))
        v = vehicle.get_velocity()
        current_speed = math.sqrt(v.x * v.x + v.y * v.y + v.z * v.z)
        speed_error = speed - current_speed
        if speed_error > 0:
            control.throttle = max(0.2, min(1.0, speed_error / max(1.0, speed)))
            control.brake = 0.0
        else:
            control.throttle = 0.0
            control.brake = min(1.0, -speed_error / max(1.0, self.target_speed))
        vehicle.apply_control(control)

    def _tl_cb(self, msg: "TrafficLightPhase") -> None:
        # Cache approaches for quick gating
        iid = msg.intersection_id or "default"
        try:
            approaches = []
            for ap in msg.approaches:
                approaches.append({
                    "name": ap.name,
                    "color": int(ap.color),
                    "xmin": float(ap.xmin), "xmax": float(ap.xmax),
                    "ymin": float(ap.ymin), "ymax": float(ap.ymax),
                    "sx": float(ap.stopline_x), "sy": float(ap.stopline_y),
                })
            self._tl_phase[iid] = {"stamp": msg.header.stamp, "approaches": approaches}

            if int(ap.color) == 2:
                # 녹색불인 경우 → 해당 신호등에서 모든 차량 제거
                for ap in approaches:
                    signal_name = ap.get("name", "")
                    if signal_name in self._vehicles_at_tl:
                        self._vehicles_at_tl[signal_name] = []
                        # rospy.loginfo(f"[TL] All vehicles cleared from {signal_name} (color=green)")
                        self._publish_vehicles_at_tl()

        except Exception:
            self._tl_phase[iid] = {"stamp": rospy.Time.now(), "approaches": []}

    def _uplink_cb(self, msg: "Uplink") -> None:
        try:
            hwid_or_logical = int(msg.vehicle_id)
            logical_id = self._map_hwid_to_logical(hwid_or_logical)
            if logical_id is None:
                rospy.logwarn_throttle(
                    2.0,
                    "[Controller] logical id not found for hwid=%d (ip=%s); skip voltage",
                    hwid_or_logical,
                    self._hwid_to_ip(hwid_or_logical),
                )
                return
            self._voltage[logical_id] = float(msg.voltage)
        except Exception:
            pass

    def _e_stop_cb(self, msg: Bool) -> None:
        try:
            self.emergency_stop_active = bool(msg.data)
        except Exception:
            self.emergency_stop_active = False

    def _is_low_voltage(self, role: str) -> bool:
        try:
            vid = int(role.split("_")[-1])
            v = self._voltage.get(vid, float("inf"))
            # print(f"Voltage: {v}")
            return v <= float(self.low_voltage_threshold)
        except Exception:
            return False

    def _apply_tl_gating(self, role: str, vehicle, st, fx: float, fy: float, speed_cmd: float) -> float:
        if not self._tl_phase:
            return speed_cmd
        
        pos = st.get("position")
        # rear 기준뿐 아니라 차량 중심 좌표도 함께 검사해 영역 누락 방지
        check_points = [("rear", fx, fy)]
        if pos is not None:
            check_points.append(("center", float(pos.x), float(pos.y)))
        
        convert_role_name_to_color = lambda r: ["red", "yellow", "green", "black", "white"][int(r[-1]) - 1]

        for data in self._tl_phase.values():
            approaches = data.get("approaches", [])
            for ap in approaches:
                signal_name = ap.get("name", "")

                for label, px, py in check_points:
                    if px >= ap["xmin"] and px <= ap["xmax"] and py >= ap["ymin"] and py <= ap["ymax"]:
                        color = int(ap.get("color", 0))  # 0=R,1=Y,2=G
                        
                        # Region-based hard stop (빨간불 또는 황색)
                        if color == 0 or (color == 1 and self.tl_yellow_policy.lower() != "permissive"):
                            # 신호등에 차량 등록
                            if role not in self._vehicles_at_tl[signal_name]:
                                self._vehicles_at_tl[signal_name].append(role)
                                rospy.loginfo(f"[TL] {convert_role_name_to_color(role)} registered at {signal_name} (color=red/yellow)")
                                self._publish_vehicles_at_tl()

                            return 0.0
                        
                        # 녹색불인 경우 → 해당 신호등에서 차량 제거
                        elif color == 2:
                            if role in self._vehicles_at_tl[signal_name]:
                                self._vehicles_at_tl[signal_name] = []
                                rospy.loginfo(f"[TL] {convert_role_name_to_color(role)} left {signal_name} (color=green)")
                                self._publish_vehicles_at_tl()
                        break  # 해당 approach에서 hit 확인됨
        
        return speed_cmd

    def _publish_vehicles_at_tl(self) -> None:
        """신호등별 정지 차량 정보를 JSON 문자열로 발행"""
        try:
            msg = String()
            msg.data = json.dumps(self._vehicles_at_tl)
            self._vehicles_at_tl_pub.publish(msg)
        except Exception as e:
            rospy.logwarn_throttle(5.0, f"[TL] Failed to publish vehicles_at_tl: {e}")

    def _apply_parking_speed_limit(self, role: str, st, speed_cmd: float) -> float:
        if not self._is_low_voltage(role):
            return speed_cmd
        # Distance to parking destination (vehicle position preferred)
        pos = st.get("position")
        if pos is not None:
            dist = math.hypot(float(pos.x) - float(self.parking_dest_x), float(pos.y) - float(self.parking_dest_y))
        else:
            path = st.get("path") or []
            if len(path) < 2:
                return speed_cmd
            px, py = path[-1]
            dist = math.hypot(px - float(self.parking_dest_x), py - float(self.parking_dest_y))
        # Distance to end of current path (arc-length)
        dist_end = self._distance_to_path_end(st)
        stop_r = max(0.0, float(self.parking_stop_radius))
        slow_r = max(stop_r, float(self.parking_speed_radius))
        if (dist_end is not None and dist_end <= stop_r) or dist <= stop_r:
            return 0.0
        if (dist_end is not None and dist_end <= slow_r) or dist <= slow_r:
            return min(speed_cmd, float(self.parking_speed))
        return speed_cmd

    def _distance_to_path_end(self, st) -> float:
        path = st.get("path") or []
        s_profile = st.get("s_profile") or []
        if len(path) < 2 or not s_profile or len(s_profile) != len(path):
            return None
        path_len = float(st.get("path_length", 0.0))
        prog = float(st.get("progress_s", 0.0))
        rem = path_len - prog
        if rem < 0.0:
            rem = 0.0
        return rem
<<<<<<< HEAD

    def _load_vehicle_ips(self, num_vehicles: int):
        ips_param = rospy.get_param("~vehicle_ips", None)
        if isinstance(ips_param, list) and ips_param:
            return [str(ip) for ip in ips_param][:num_vehicles]
        if isinstance(ips_param, str):
            txt = ips_param.strip()
            if txt:
                try:
                    loaded = yaml.safe_load(txt)
                    if isinstance(loaded, list):
                        return [str(ip) for ip in loaded][:num_vehicles]
                except Exception:
                    pass
                parts = [p.strip() for p in txt.split(",") if p.strip()]
                if parts:
                    return parts[:num_vehicles]

        ips = []
        for i in range(1, num_vehicles + 1):
            val = rospy.get_param(f"~vehicle_{i}_ip", None)
            if val is None:
                val = rospy.get_param(f"/vehicle_{i}_ip", None)
            if val is not None:
                ips.append(str(val))
        return ips

    def _hwid_to_ip(self, hwid: int) -> str:
        return f"{self.hw_ip_prefix}{hwid + self.hw_ip_offset}"

    def _map_hwid_to_logical(self, hwid_or_logical: int):
        # 이미 논리 ID 범위라면 그대로 사용
        if 1 <= hwid_or_logical <= self.num_vehicles:
            return hwid_or_logical

        ip = self._hwid_to_ip(hwid_or_logical)
        lid = self.ip_to_logical.get(ip)
        if lid is not None:
            return lid

        if self.allow_hwid_fallback:
            return hwid_or_logical

        return None
=======
    
>>>>>>> 9a4768e9
    def _publish_ackermann(self, role, steer, speed):
        msg = AckermannDrive()
        msg.steering_angle = float(0.0 if self.emergency_stop_active else steer)
        msg.speed = float(0.0 if self.emergency_stop_active else speed)
        self.control_publishers[role].publish(msg)

    def _get_speed_override(self, role: str) -> float:
        if not self.use_speed_override:
            return None
        data = self._speed_override.get(role)
        if not data:
            return None
        now = rospy.Time.now().to_sec()
        if now - float(data.get("stamp", 0.0)) > max(0.0, self.speed_override_timeout):
            return None
        try:
            return float(data.get("speed", 0.0))
        except Exception:
            return None

    def _control_loop(self, _evt) -> None:
        for role, st in self.states.items():
            vehicle = self.vehicles.get(role)
            if vehicle is None:
                continue
            steer, speed = self._compute_control(st, vehicle, role)
            if steer is None:
                continue
            override_speed = self._get_speed_override(role)
            if override_speed is not None:
                speed = override_speed
            self._apply_carla_control(vehicle, steer, speed)
            self._publish_ackermann(role, steer, speed)

            # colors = ["red", "yellow", "green", "black", "white"]
            # rospy.loginfo_throttle(
            #     0.5,
            #     f"{colors[int(role[-1]) - 1]}: cmd steer={steer:.3f} rad speed={speed:.2f} m/s",
            # )


if __name__ == "__main__":
    try:
        SimpleMultiVehicleController()
        rospy.spin()
    except Exception as e:
        rospy.logfatal(f"SimpleMultiVehicleController crashed: {e}")
        raise<|MERGE_RESOLUTION|>--- conflicted
+++ resolved
@@ -1063,7 +1063,6 @@
         if rem < 0.0:
             rem = 0.0
         return rem
-<<<<<<< HEAD
 
     def _load_vehicle_ips(self, num_vehicles: int):
         ips_param = rospy.get_param("~vehicle_ips", None)
@@ -1108,9 +1107,7 @@
             return hwid_or_logical
 
         return None
-=======
     
->>>>>>> 9a4768e9
     def _publish_ackermann(self, role, steer, speed):
         msg = AckermannDrive()
         msg.steering_angle = float(0.0 if self.emergency_stop_active else steer)
